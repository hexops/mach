--- conflicted
+++ resolved
@@ -230,11 +230,7 @@
 /// @thread_safety This function must only be called from the main thread.
 ///
 /// see also: monitor_modes, glfw.Monitor.getVideoMode
-<<<<<<< HEAD
-pub inline fn getVideoModes(self: Monitor, allocator: *mem.Allocator) (mem.Allocator.Error || error{PlatformError})![]VideoMode {
-=======
-pub inline fn getVideoModes(self: Monitor, allocator: mem.Allocator) Error![]VideoMode {
->>>>>>> 233fc53a
+pub inline fn getVideoModes(self: Monitor, allocator: mem.Allocator) (mem.Allocator.Error || error{PlatformError})![]VideoMode {
     internal_debug.assertInitialized();
     var count: c_int = 0;
     const modes = c.glfwGetVideoModes(self.handle, &count);
