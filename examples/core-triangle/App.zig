const mach = @import("mach");
const gpu = mach.gpu;

const App = @This();

pub const mach_module = .app;

pub const mach_systems = .{ .main, .init, .tick, .deinit };

pub const main = mach.schedule(.{
    .{ mach.Core, .init },
    .{ App, .init },
    .{ mach.Core, .main },
});

title_timer: mach.time.Timer,
pipeline: *gpu.RenderPipeline,

pub fn init(
    core: *mach.Core,
    app: *App,
    app_mod: mach.Mod(App),
) !void {
    core.on_tick = app_mod.id.tick;
    core.on_exit = app_mod.id.deinit;

    // Create our shader module
    const shader_module = core.device.createShaderModuleWGSL("shader.wgsl", @embedFile("shader.wgsl"));
    defer shader_module.release();

    // Blend state describes how rendered colors get blended
    const blend = gpu.BlendState{};

    // Color target describes e.g. the pixel format of the window we are rendering to.
    const color_target = gpu.ColorTargetState{
        .format = core.windows.get(core.main_window).?.framebuffer_format,
        .blend = &blend,
    };

    // Fragment state describes which shader and entrypoint to use for rendering fragments.
    const fragment = gpu.FragmentState.init(.{
        .module = shader_module,
        .entry_point = "frag_main",
        .targets = &.{color_target},
    });

    // Create our render pipeline that will ultimately get pixels onto the screen.
    const label = @tagName(mach_module) ++ ".init";
    const pipeline_descriptor = gpu.RenderPipeline.Descriptor{
        .label = label,
        .fragment = &fragment,
        .vertex = gpu.VertexState{
            .module = shader_module,
            .entry_point = "vertex_main",
        },
    };
    const pipeline = core.device.createRenderPipeline(&pipeline_descriptor);

    // Store our render pipeline in our module's state, so we can access it later on.
    app.* = .{
        .title_timer = try mach.time.Timer.start(),
        .pipeline = pipeline,
    };

    // TODO(object): window-title
    // try updateWindowTitle(core);
}

pub fn tick(app: *App, core: *mach.Core) void {
    while (core.nextEvent()) |event| {
        switch (event) {
            .close => core.exit(),
            else => {},
        }
    }

    // Grab the back buffer of the swapchain
    // TODO(Core)
    const back_buffer_view = core.swap_chain.getCurrentTextureView().?;
    defer back_buffer_view.release();

    // Create a command encoder
    const label = @tagName(mach_module) ++ ".tick";
    const encoder = core.device.createCommandEncoder(&.{ .label = label });
    defer encoder.release();

    // Begin render pass
    const sky_blue_background = gpu.Color{ .r = 0.776, .g = 0.988, .b = 1, .a = 1 };
    const color_attachments = [_]gpu.RenderPassColorAttachment{.{
        .view = back_buffer_view,
        .clear_value = sky_blue_background,
        .load_op = .clear,
        .store_op = .store,
    }};
    const render_pass = encoder.beginRenderPass(&gpu.RenderPassDescriptor.init(.{
        .label = label,
        .color_attachments = &color_attachments,
    }));
    defer render_pass.release();

    // Draw
    render_pass.setPipeline(app.pipeline);
    render_pass.draw(3, 1, 0, 0);

    // Finish render pass
    render_pass.end();

    // Submit our commands to the queue
    var command = encoder.finish(&.{ .label = label });
    defer command.release();
    core.queue.submit(&[_]*gpu.CommandBuffer{command});

    // update the window title every second
    if (app.title_timer.read() >= 1.0) {
        app.title_timer.reset();
        // TODO(object): window-title
        // try updateWindowTitle(core);
    }
}

<<<<<<< HEAD
fn updateWindowTitle(core: *mach.Core.Mod) !void {
    try core.state().printTitle(
        core.state().main_window,
        "core-triangle [ {d}fps ] [ Input {d}hz ]",
        .{
            // TODO(Core)
            core.state().frameRate(),
            core.state().inputRate(),
        },
    );
    core.schedule(.update);
}
=======
pub fn deinit(app: *App) void {
    app.pipeline.release();
}

// TODO(object): window-title
// fn updateWindowTitle(core: *mach.Core) !void {
//     try core.printTitle(
//         core.main_window,
//         "core-custom-entrypoint [ {d}fps ] [ Input {d}hz ]",
//         .{
//             // TODO(Core)
//             core.frameRate(),
//             core.inputRate(),
//         },
//     );
//     core.schedule(.update);
// }
>>>>>>> f997859d
<|MERGE_RESOLUTION|>--- conflicted
+++ resolved
@@ -118,20 +118,6 @@
     }
 }
 
-<<<<<<< HEAD
-fn updateWindowTitle(core: *mach.Core.Mod) !void {
-    try core.state().printTitle(
-        core.state().main_window,
-        "core-triangle [ {d}fps ] [ Input {d}hz ]",
-        .{
-            // TODO(Core)
-            core.state().frameRate(),
-            core.state().inputRate(),
-        },
-    );
-    core.schedule(.update);
-}
-=======
 pub fn deinit(app: *App) void {
     app.pipeline.release();
 }
@@ -148,5 +134,4 @@
 //         },
 //     );
 //     core.schedule(.update);
-// }
->>>>>>> f997859d
+// }