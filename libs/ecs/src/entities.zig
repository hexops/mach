--- conflicted
+++ resolved
@@ -88,13 +88,8 @@
     fn debugValidateRow(storage: *ArchetypeStorage, row: anytype) void {
         inline for (std.meta.fields(@TypeOf(row))) |field, index| {
             const column = storage.columns[index];
-<<<<<<< HEAD
-            if (typeId(field.field_type) != column.type_id) {
+            if (typeId(field.type) != column.type_id) {
                 const msg = std.mem.concat(storage.allocator, u8, &.{
-=======
-            if (typeId(field.type) != column.type_id) {
-                const msg = std.mem.concat(gpa, u8, &.{
->>>>>>> 77184877
                     "unexpected type: ",
                     @typeName(field.type),
                     " expected: ",
