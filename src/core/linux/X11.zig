--- conflicted
+++ resolved
@@ -188,14 +188,8 @@
         .cursors = std.mem.zeroes([@typeInfo(CursorShape).@"enum".fields.len]?c.Cursor),
         .surface_descriptor = surface_descriptor,
         .libxkbcommon = try LibXkbCommon.load(),
-<<<<<<< HEAD
     } };
     var x11 = &linux.backend.x11;
-    _ = libx11.XSetErrorHandler(errorHandler);
-    _ = libx11.XInitThreads();
-=======
-    };
->>>>>>> 51e68995
     _ = libx11.XrmInitialize();
     defer _ = libx11.XFreeColormap(display, colormap);
     for (0..2) |i| {
