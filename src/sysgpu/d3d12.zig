const std = @import("std");
const builtin = @import("builtin");
const sysgpu = @import("sysgpu/main.zig");
const limits = @import("limits.zig");
const shader = @import("shader.zig");
const utils = @import("utils.zig");
const c = @import("d3d12/c.zig");
const conv = @import("d3d12/conv.zig");
const gpu_allocator = @import("gpu_allocator.zig");

const log = std.log.scoped(.d3d12);

// TODO - need to tweak all these sizes and make a better allocator
const general_heap_size = 1024;
const general_block_size = 16;
const sampler_heap_size = 1024;
const sampler_block_size = 16;
const rtv_heap_size = 1024;
const rtv_block_size = 16;
const dsv_heap_size = 1024;
const dsv_block_size = 1;
const upload_page_size = 64 * 1024 * 1024; // TODO - split writes and/or support large uploads
const max_back_buffer_count = 3;

var allocator: std.mem.Allocator = undefined;
var debug_enabled: bool = undefined;
var gpu_validation_enabled: bool = undefined;

// workaround c-translation errors
const DXGI_PRESENT_ALLOW_TEARING: c.UINT = 0x00000200;

pub const InitOptions = struct {
    debug_enabled: bool = builtin.mode == .Debug,
    gpu_validation_enabled: bool = builtin.mode == .Debug,
};

pub fn init(alloc: std.mem.Allocator, options: InitOptions) !void {
    allocator = alloc;
    debug_enabled = options.debug_enabled;
    gpu_validation_enabled = options.gpu_validation_enabled;
}

const MapCallback = struct {
    buffer: *Buffer,
    callback: sysgpu.Buffer.MapCallback,
    userdata: ?*anyopaque,
};

fn setDebugName(object: *c.ID3D12Object, opt_label: ?[*:0]const u8) void {
    if (opt_label) |label| {
        const slice = std.mem.span(label);

        _ = object.lpVtbl.*.SetPrivateData.?(
            object,
            &c.WKPDID_D3DDebugObjectName,
            @intCast(slice.len),
            slice.ptr,
        );
    } else {
        _ = object.lpVtbl.*.SetPrivateData.?(
            object,
            &c.WKPDID_D3DDebugObjectName,
            0,
            null,
        );
    }
}

pub const Instance = struct {
    manager: utils.Manager(Instance) = .{},
    dxgi_factory: *c.IDXGIFactory4,
    allow_tearing: bool,

    pub fn init(desc: *const sysgpu.Instance.Descriptor) !*Instance {
        // TODO
        _ = desc;

        var hr: c.HRESULT = undefined;

        // DXGI Factory
        var dxgi_factory: *c.IDXGIFactory4 = undefined;
        hr = c.CreateDXGIFactory2(
            if (debug_enabled) c.DXGI_CREATE_FACTORY_DEBUG else 0,
            &c.IID_IDXGIFactory4,
            @ptrCast(&dxgi_factory),
        );
        if (hr == c.DXGI_ERROR_INVALID_CALL) {
            const hr_prev = hr;
            hr = c.CreateDXGIFactory2(
                0,
                &c.IID_IDXGIFactory4,
                @ptrCast(&dxgi_factory));
            if (hr == c.S_OK) {
<<<<<<< HEAD
                log.info("note: D3D12 debug layers disabled (couldn't enable, error: {x}), see https://machengine.org/about/faq/#how-to-enable-direct3d-debug-layers",
                    .{@as(u32, @bitCast(hr_prev))});
=======
                std.debug.print(
                    \\Failed to enable debug layer ({x}):
                         \\ For Windows 10, to create a device that supports the debug layer, enable the "Graphics Tools" optional
                         \\ feature. On Windows 10 22H2, go to the Settings panel, under System. On older versions of Windows 10,
                         \\ go to the Settings panel, under Apps > Apps & features. Go to Optional Features > Add a feature, and
                         \\ then look for "Graphics Tools"
                         \\                    
                    , .{@as(u32, @bitCast(hr_prev))});
>>>>>>> e0f786b5
            } else {
                return error.CreateDXGIFactoryFailed;
            }
        } else if (hr != c.S_OK) {
            return error.CreateDXGIFactoryFailed;
        }
        errdefer _ = dxgi_factory.lpVtbl.*.Release.?(dxgi_factory);
        var opt_dxgi_factory5: ?*c.IDXGIFactory5 = null;
        _ = dxgi_factory.lpVtbl.*.QueryInterface.?(
            dxgi_factory,
            &c.IID_IDXGIFactory5,
            @ptrCast(&opt_dxgi_factory5),
        );
        defer _ = if (opt_dxgi_factory5) |dxgi_factory5| dxgi_factory5.lpVtbl.*.Release.?(dxgi_factory5);

        // Feature support
        var allow_tearing: c.BOOL = c.FALSE;
        if (opt_dxgi_factory5) |dxgi_factory5| {
            hr = dxgi_factory5.lpVtbl.*.CheckFeatureSupport.?(
                dxgi_factory5,
                c.DXGI_FEATURE_PRESENT_ALLOW_TEARING,
                &allow_tearing,
                @sizeOf(@TypeOf(allow_tearing)),
            );
        }

        // D3D12 Debug Layer
        if (debug_enabled) {
            var debug_controller: *c.ID3D12Debug1 = undefined;
            hr = c.D3D12GetDebugInterface(&c.IID_ID3D12Debug1, @ptrCast(&debug_controller));
            if (hr == c.S_OK) {
                defer _ = debug_controller.lpVtbl.*.Release.?(debug_controller);
                debug_controller.lpVtbl.*.EnableDebugLayer.?(debug_controller);
                if (gpu_validation_enabled) {
                    debug_controller.lpVtbl.*.SetEnableGPUBasedValidation.?(
                        debug_controller,
                        c.TRUE,
                    );
                }
            }
        }

        // Result
        const instance = try allocator.create(Instance);
        instance.* = .{
            .dxgi_factory = dxgi_factory,
            .allow_tearing = allow_tearing == c.TRUE,
        };
        return instance;
    }

    pub fn deinit(instance: *Instance) void {
        const dxgi_factory = instance.dxgi_factory;

        _ = dxgi_factory.lpVtbl.*.Release.?(dxgi_factory);
        Instance.reportLiveObjects();
        allocator.destroy(instance);
    }

    pub fn createSurface(instance: *Instance, desc: *const sysgpu.Surface.Descriptor) !*Surface {
        return Surface.init(instance, desc);
    }

    // Internal
    pub fn reportLiveObjects() void {
        var hr: c.HRESULT = undefined;

        var dxgi_debug: *c.IDXGIDebug = undefined;
        hr = c.DXGIGetDebugInterface1(0, &c.IID_IDXGIDebug, @ptrCast(&dxgi_debug));
        if (hr == c.S_OK) {
            defer _ = dxgi_debug.lpVtbl.*.Release.?(dxgi_debug);

            _ = dxgi_debug.lpVtbl.*.ReportLiveObjects.?(
                dxgi_debug,
                c.DXGI_DEBUG_ALL,
                c.DXGI_DEBUG_RLO_ALL,
            );
        }
    }
};

pub const Adapter = struct {
    manager: utils.Manager(Adapter) = .{},
    instance: *Instance,
    dxgi_adapter: *c.IDXGIAdapter1,
    d3d_device: *c.ID3D12Device,
    dxgi_desc: c.DXGI_ADAPTER_DESC1,
    description: [256:0]u8 = undefined,
    adapter_type: sysgpu.Adapter.Type = .unknown,

    pub fn init(instance: *Instance, options: *const sysgpu.RequestAdapterOptions) !*Adapter {
        var last_adapter_type: sysgpu.Adapter.Type = .unknown;

        const dxgi_factory = instance.dxgi_factory;
        var hr: c.HRESULT = undefined;

        var i: u32 = 0;
        var dxgi_adapter: *c.IDXGIAdapter1 = undefined;
        var dxgi_desc: c.DXGI_ADAPTER_DESC1 = undefined;
        var last_dxgi_adapter: ?*c.IDXGIAdapter1 = null;
        var last_dxgi_desc: c.DXGI_ADAPTER_DESC1 = undefined;

        while (dxgi_factory.lpVtbl.*.EnumAdapters1.?(
            dxgi_factory,
            i,
            @ptrCast(&dxgi_adapter),
        ) != c.DXGI_ERROR_NOT_FOUND) : (i += 1) {
            hr = dxgi_adapter.lpVtbl.*.GetDesc1.?(
                dxgi_adapter,
                &dxgi_desc,
            );
            var description: [256:0]u8 = undefined;
            const l = try std.unicode.utf16LeToUtf8(&description, &dxgi_desc.Description);
            description[l] = 0;

            if ((dxgi_desc.Flags & c.DXGI_ADAPTER_FLAG_SOFTWARE) != 0) {
               _ = dxgi_adapter.lpVtbl.*.Release.?(dxgi_adapter);
               continue;
            }

            const adapter_type: sysgpu.Adapter.Type = blk: {
                var d3d_device: *c.ID3D12Device = undefined;
                hr = c.D3D12CreateDevice(
                    @ptrCast(dxgi_adapter),
                    c.D3D_FEATURE_LEVEL_11_0,
                    &c.IID_ID3D12Device,
                    @ptrCast(&d3d_device),
                );
                if (hr == c.S_OK) {
                    defer _ = d3d_device.lpVtbl.*.Release.?(d3d_device);

                    var arch = c.D3D12_FEATURE_DATA_ARCHITECTURE{};
                    _ = d3d_device.lpVtbl.*.CheckFeatureSupport.?(d3d_device, c.D3D12_FEATURE_ARCHITECTURE, &arch, @sizeOf(@TypeOf(arch)));
                    if (arch.UMA == 0) {
                        break :blk .discrete_gpu;
                    } else {
                        break :blk .integrated_gpu;
                    }
                } 
                break :blk .unknown;
            };

            if (last_dxgi_adapter == null) {
                last_dxgi_adapter = dxgi_adapter;
                last_dxgi_desc = dxgi_desc;
                last_adapter_type = adapter_type;
                continue;
            }

            // Select the last discrete_gpu if power preference is high performance.
            // Select the last integrated_gpu if power preference is not high performance.
            // TOOD: Other selection criterias?
            if ((options.power_preference == .high_performance and adapter_type == .discrete_gpu)
                or (options.power_preference == .low_power and adapter_type != .discrete_gpu)) {
                if (last_dxgi_adapter) |adapter| {
                    _ = adapter.lpVtbl.*.Release.?(adapter);
                }            
                last_dxgi_adapter = dxgi_adapter;
                last_dxgi_desc = dxgi_desc;
                last_adapter_type = adapter_type;
            }
        }

        if (last_dxgi_adapter) |selected_adapter| {
            var d3d_device: *c.ID3D12Device = undefined;
            hr = c.D3D12CreateDevice(
                @ptrCast(selected_adapter),
                c.D3D_FEATURE_LEVEL_11_0,
                &c.IID_ID3D12Device,
                @ptrCast(&d3d_device),
            );
            if (hr == c.S_OK) {
                _ = selected_adapter.lpVtbl.*.AddRef.?(selected_adapter);

                var adapter = try allocator.create(Adapter);
                adapter.* = .{
                    .instance = instance,
                    .dxgi_adapter = selected_adapter,
                    .d3d_device = d3d_device,
                    .dxgi_desc = last_dxgi_desc,
                    .adapter_type = last_adapter_type,
                };
                const l = try std.unicode.utf16LeToUtf8(&adapter.description, &last_dxgi_desc.Description);
                adapter.description[l] = 0;
                return adapter;
            }
        }


        return error.NoAdapterFound;
    }

    pub fn deinit(adapter: *Adapter) void {
        const dxgi_adapter = adapter.dxgi_adapter;
        const d3d_device = adapter.d3d_device;
        _ = dxgi_adapter.lpVtbl.*.Release.?(dxgi_adapter);
        _ = d3d_device.lpVtbl.*.Release.?(d3d_device);
        allocator.destroy(adapter);
    }

    pub fn createDevice(adapter: *Adapter, desc: ?*const sysgpu.Device.Descriptor) !*Device {
        return Device.init(adapter, desc);
    }

    pub fn getProperties(adapter: *Adapter) sysgpu.Adapter.Properties {
        const dxgi_desc = adapter.dxgi_desc;        
        return .{
            .vendor_id = dxgi_desc.VendorId,
            .vendor_name = "", // TODO
            .architecture = "", // TODO
            .device_id = dxgi_desc.DeviceId,
            .name = &adapter.description,
            .driver_description = "", // TODO
            .adapter_type = adapter.adapter_type,
            .backend_type = .d3d12,
            .compatibility_mode = .false,
        };
    }
};

pub const Surface = struct {
    manager: utils.Manager(Surface) = .{},
    hwnd: c.HWND,

    pub fn init(instance: *Instance, desc: *const sysgpu.Surface.Descriptor) !*Surface {
        _ = instance;

        if (utils.findChained(sysgpu.Surface.DescriptorFromWindowsHWND, desc.next_in_chain.generic)) |win_desc| {
            // workaround issues with @alignCast panicking as HWND is not a real pointer
            var hwnd: c.HWND = undefined;
            @memcpy(std.mem.asBytes(&hwnd), std.mem.asBytes(&win_desc.hwnd));

            const surface = try allocator.create(Surface);
            surface.* = .{ .hwnd = hwnd };
            return surface;
        } else {
            return error.InvalidDescriptor;
        }
    }

    pub fn deinit(surface: *Surface) void {
        allocator.destroy(surface);
    }
};

pub const Device = struct {
    manager: utils.Manager(Device) = .{},
    adapter: *Adapter,
    d3d_device: *c.ID3D12Device,
    queue: *Queue,
    general_heap: DescriptorHeap = undefined,
    sampler_heap: DescriptorHeap = undefined,
    rtv_heap: DescriptorHeap = undefined,
    dsv_heap: DescriptorHeap = undefined,
    command_manager: CommandManager = undefined,
    streaming_manager: StreamingManager = undefined,
    reference_trackers: std.ArrayListUnmanaged(*ReferenceTracker) = .{},
    mem_allocator: MemoryAllocator = undefined,

    mem_allocator_textures: MemoryAllocator = undefined,

    map_callbacks: std.ArrayListUnmanaged(MapCallback) = .{},

    lost_cb: ?sysgpu.Device.LostCallback = null,
    lost_cb_userdata: ?*anyopaque = null,
    log_cb: ?sysgpu.LoggingCallback = null,
    log_cb_userdata: ?*anyopaque = null,
    err_cb: ?sysgpu.ErrorCallback = null,
    err_cb_userdata: ?*anyopaque = null,

    pub fn init(adapter: *Adapter, desc: ?*const sysgpu.Device.Descriptor) !*Device {
        const d3d_device = adapter.d3d_device;
        var hr: c.HRESULT = undefined;

        // TODO
        _ = desc;

        // Debug Configuration
        if (debug_enabled) {
            var info_queue: *c.ID3D12InfoQueue = undefined;

            hr = d3d_device.lpVtbl.*.QueryInterface.?(
                d3d_device,
                &c.IID_ID3D12InfoQueue,
                @ptrCast(&info_queue),
            );
            if (hr == c.S_OK) {
                defer _ = info_queue.lpVtbl.*.Release.?(info_queue);

                var deny_ids = [_]c.D3D12_MESSAGE_ID{
                    c.D3D12_MESSAGE_ID_CLEARRENDERTARGETVIEW_MISMATCHINGCLEARVALUE,
                    c.D3D12_MESSAGE_ID_CLEARDEPTHSTENCILVIEW_MISMATCHINGCLEARVALUE,
                    1328, //c.D3D12_MESSAGE_ID_CREATERESOURCE_STATE_IGNORED, // Required for naive barrier strategy, can be removed with render graphs
                };
                var severities = [_]c.D3D12_MESSAGE_SEVERITY{
                    c.D3D12_MESSAGE_SEVERITY_INFO,
                    c.D3D12_MESSAGE_SEVERITY_MESSAGE,
                };
                var filter = c.D3D12_INFO_QUEUE_FILTER{
                    .AllowList = .{
                        .NumCategories = 0,
                        .pCategoryList = null,
                        .NumSeverities = 0,
                        .pSeverityList = null,
                        .NumIDs = 0,
                        .pIDList = null,
                    },
                    .DenyList = .{
                        .NumCategories = 0,
                        .pCategoryList = null,
                        .NumSeverities = severities.len,
                        .pSeverityList = &severities,
                        .NumIDs = deny_ids.len,
                        .pIDList = &deny_ids,
                    },
                };

                hr = info_queue.lpVtbl.*.PushStorageFilter.?(
                    info_queue,
                    &filter,
                );
                std.debug.assert(hr == c.S_OK);
            }
        }

        const queue = try allocator.create(Queue);
        errdefer allocator.destroy(queue);

        // Object
        var device = try allocator.create(Device);
        device.* = .{
            .adapter = adapter,
            .d3d_device = d3d_device,
            .queue = queue,
        };

        // Initialize
        device.queue.* = try Queue.init(device);
        errdefer queue.deinit();

        device.general_heap = try DescriptorHeap.init(
            device,
            c.D3D12_DESCRIPTOR_HEAP_TYPE_CBV_SRV_UAV,
            c.D3D12_DESCRIPTOR_HEAP_FLAG_SHADER_VISIBLE,
            general_heap_size,
            general_block_size,
        );
        errdefer device.general_heap.deinit();

        device.sampler_heap = try DescriptorHeap.init(
            device,
            c.D3D12_DESCRIPTOR_HEAP_TYPE_SAMPLER,
            c.D3D12_DESCRIPTOR_HEAP_FLAG_SHADER_VISIBLE,
            sampler_heap_size,
            sampler_block_size,
        );
        errdefer device.sampler_heap.deinit();

        device.rtv_heap = try DescriptorHeap.init(
            device,
            c.D3D12_DESCRIPTOR_HEAP_TYPE_RTV,
            c.D3D12_DESCRIPTOR_HEAP_FLAG_NONE,
            rtv_heap_size,
            rtv_block_size,
        );
        errdefer device.rtv_heap.deinit();

        device.dsv_heap = try DescriptorHeap.init(
            device,
            c.D3D12_DESCRIPTOR_HEAP_TYPE_DSV,
            c.D3D12_DESCRIPTOR_HEAP_FLAG_NONE,
            dsv_heap_size,
            dsv_block_size,
        );
        errdefer device.dsv_heap.deinit();

        device.command_manager = CommandManager.init(device);

        device.streaming_manager = try StreamingManager.init(device);
        errdefer device.streaming_manager.deinit();

        try device.mem_allocator.init(device);

        try device.mem_allocator_textures.init(device);


        return device;
    }

    pub fn deinit(device: *Device) void {
        device.queue.waitUntil(device.queue.fence_value);
        device.processQueuedOperations();

        device.map_callbacks.deinit(allocator);
        device.reference_trackers.deinit(allocator);
        device.streaming_manager.deinit();
        device.command_manager.deinit();
        device.dsv_heap.deinit();
        device.rtv_heap.deinit();
        device.sampler_heap.deinit();
        device.general_heap.deinit();
        device.queue.manager.release();

        device.mem_allocator.deinit();

        allocator.destroy(device.queue);
        allocator.destroy(device);
    }

    pub fn createBindGroup(device: *Device, desc: *const sysgpu.BindGroup.Descriptor) !*BindGroup {
        return BindGroup.init(device, desc);
    }

    pub fn createBindGroupLayout(device: *Device, desc: *const sysgpu.BindGroupLayout.Descriptor) !*BindGroupLayout {
        return BindGroupLayout.init(device, desc);
    }

    pub fn createBuffer(device: *Device, desc: *const sysgpu.Buffer.Descriptor) !*Buffer {
        return Buffer.init(device, desc);
    }

    pub fn createCommandEncoder(device: *Device, desc: *const sysgpu.CommandEncoder.Descriptor) !*CommandEncoder {
        return CommandEncoder.init(device, desc);
    }

    pub fn createComputePipeline(device: *Device, desc: *const sysgpu.ComputePipeline.Descriptor) !*ComputePipeline {
        return ComputePipeline.init(device, desc);
    }

    pub fn createPipelineLayout(device: *Device, desc: *const sysgpu.PipelineLayout.Descriptor) !*PipelineLayout {
        return PipelineLayout.init(device, desc);
    }

    pub fn createRenderPipeline(device: *Device, desc: *const sysgpu.RenderPipeline.Descriptor) !*RenderPipeline {
        return RenderPipeline.init(device, desc);
    }

    pub fn createSampler(device: *Device, desc: *const sysgpu.Sampler.Descriptor) !*Sampler {
        return Sampler.init(device, desc);
    }

    pub fn createShaderModuleAir(device: *Device, air: *shader.Air, label: [*:0]const u8) !*ShaderModule {
        _ = label;
        return ShaderModule.initAir(device, air);
    }

    pub fn createShaderModuleSpirv(device: *Device, code: [*]const u32, code_size: u32) !*ShaderModule {
        _ = code;
        _ = code_size;
        _ = device;
        return error.Unsupported;
    }

    pub fn createShaderModuleHLSL(device: *Device, code: []const u8) !*ShaderModule {
        _ = device;
        const module = try allocator.create(ShaderModule);
        module.* = .{ .code = .{ .code = code } };
        return module;
    }

    pub fn createShaderModuleMSL(
        device: *Device,
        label: [*:0]const u8,
        code: []const u8,
        workgroup_size: sysgpu.ShaderModule.WorkgroupSize,
    ) !*ShaderModule {
        _ = label;
        _ = code;
        _ = device;
        _ = workgroup_size;
        return error.Unsupported;
    }

    pub fn createSwapChain(device: *Device, surface: *Surface, desc: *const sysgpu.SwapChain.Descriptor) !*SwapChain {
        return SwapChain.init(device, surface, desc);
    }

    pub fn createTexture(device: *Device, desc: *const sysgpu.Texture.Descriptor) !*Texture {
        return Texture.init(device, desc);
    }

    pub fn getQueue(device: *Device) !*Queue {
        return device.queue;
    }

    pub fn tick(device: *Device) !void {
        device.processQueuedOperations();
    }

    // Internal
    pub fn processQueuedOperations(device: *Device) void {
        // Reference trackers
        {
            const fence = device.queue.fence;
            const completed_value = fence.lpVtbl.*.GetCompletedValue.?(fence);

            var i: usize = 0;
            while (i < device.reference_trackers.items.len) {
                const reference_tracker = device.reference_trackers.items[i];

                if (reference_tracker.fence_value <= completed_value) {
                    reference_tracker.deinit();
                    _ = device.reference_trackers.swapRemove(i);
                } else {
                    i += 1;
                }
            }
        }

        // MapAsync
        {
            var i: usize = 0;
            while (i < device.map_callbacks.items.len) {
                const map_callback = device.map_callbacks.items[i];

                if (map_callback.buffer.gpu_count == 0) {
                    map_callback.buffer.executeMapAsync(map_callback);

                    _ = device.map_callbacks.swapRemove(i);
                } else {
                    i += 1;
                }
            }
        }
    }

    pub fn createD3dBuffer(device: *Device, usage: sysgpu.Buffer.UsageFlags, size: u64) !Resource {
        const resource_size = conv.d3d12ResourceSizeForBuffer(size, usage);

        const heap_type = conv.d3d12HeapType(usage);
        const resource_desc = c.D3D12_RESOURCE_DESC{
            .Dimension = c.D3D12_RESOURCE_DIMENSION_BUFFER,
            .Alignment = 0,
            .Width = resource_size,
            .Height = 1,
            .DepthOrArraySize = 1,
            .MipLevels = 1,
            .Format = c.DXGI_FORMAT_UNKNOWN,
            .SampleDesc = .{ .Count = 1, .Quality = 0 },
            .Layout = c.D3D12_TEXTURE_LAYOUT_ROW_MAJOR,
            .Flags = conv.d3d12ResourceFlagsForBuffer(usage),
        };
        const read_state = conv.d3d12ResourceStatesForBufferRead(usage);
        const initial_state = conv.d3d12ResourceStatesInitial(heap_type, read_state);

        const create_desc = ResourceCreateDescriptor{
            .location = if (usage.map_write)
                .gpu_to_cpu
            else if (usage.map_read)
                .cpu_to_gpu
            else
                .gpu_only,
            .resource_desc = &resource_desc,
            .clear_value = null,
            .resource_category = .buffer,
            .initial_state = initial_state,
        };

        return try device.mem_allocator.createResource(&create_desc);
    }
};

pub const ResourceCategory = enum {
    buffer,
    rtv_dsv_texture,
    other_texture,

    pub inline fn heapUsable(self: ResourceCategory, heap: HeapCategory) bool {
        return switch (heap) {
            .all => true,
            .buffer => self == .buffer,
            .rtv_dsv_texture => self == .rtv_dsv_texture,
            .other_texture => self == .other_texture,
        };
    }
};

pub const HeapCategory = enum {
    all,
    buffer,
    rtv_dsv_texture,
    other_texture,
};

pub const AllocationCreateDescriptor = struct {
    location: MemoryLocation,
    size: u64,
    alignment: u64,
    resource_category: ResourceCategory,
};

pub const ResourceCreateDescriptor = struct {
    location: MemoryLocation,
    resource_category: ResourceCategory,
    resource_desc: *const c.D3D12_RESOURCE_DESC,
    clear_value: ?*const c.D3D12_CLEAR_VALUE,
    initial_state: c.D3D12_RESOURCE_STATES,
};

pub const MemoryLocation = enum {
    unknown,
    gpu_only,
    cpu_to_gpu,
    gpu_to_cpu,
};

pub const AllocationSizes = struct {
    device_memblock_size: u64 = 256 * 1024 * 1024,
    host_memblock_size: u64 = 64 * 1024 * 1024,

    const four_mb = 4 * 1024 * 1024;
    const two_hundred_fifty_six_mb = 256 * 1024 * 1024;

    pub fn init(
        device_memblock_size: u64,
        host_memblock_size: u64,
    ) AllocationSizes {
        var use_device_memblock_size = std.math.clamp(
            device_memblock_size,
            four_mb,
            two_hundred_fifty_six_mb,
        );
        var use_host_memblock_size = std.math.clamp(
            host_memblock_size,
            four_mb,
            two_hundred_fifty_six_mb,
        );

        if (use_device_memblock_size % four_mb != 0) {
            use_device_memblock_size = four_mb * (@divFloor(use_device_memblock_size, four_mb) + 1);
        }
        if (use_host_memblock_size % four_mb != 0) {
            use_host_memblock_size = four_mb * (@divFloor(use_host_memblock_size, four_mb) + 1);
        }

        return .{
            .device_memblock_size = use_device_memblock_size,
            .host_memblock_size = use_host_memblock_size,
        };
    }
};

/// Stores a group of heaps
pub const MemoryAllocator = struct {
    const max_memory_groups = 9;
    device: *Device,

    memory_groups: std.BoundedArray(MemoryGroup, max_memory_groups),
    allocation_sizes: AllocationSizes,

    /// a single heap,
    /// use the gpu_allocator field to allocate chunks of memory
    pub const MemoryHeap = struct {
        index: usize,
        heap: *c.ID3D12Heap,
        size: u64,
        gpu_allocator: gpu_allocator.Allocator,

        pub fn init(
            group: *MemoryGroup,
            index: usize,
            size: u64,
            dedicated: bool,
        ) gpu_allocator.Error!MemoryHeap {
            const heap = blk: {
                var desc = c.D3D12_HEAP_DESC{
                    .SizeInBytes = size,
                    .Properties = group.heap_properties,
                    .Alignment = @intCast(c.D3D12_DEFAULT_MSAA_RESOURCE_PLACEMENT_ALIGNMENT),
                    .Flags = switch (group.heap_category) {
                        .all => c.D3D12_HEAP_FLAG_NONE,
                        .buffer => c.D3D12_HEAP_FLAG_ALLOW_ONLY_BUFFERS,
                        .rtv_dsv_texture => c.D3D12_HEAP_FLAG_ALLOW_ONLY_RT_DS_TEXTURES,
                        .other_texture => c.D3D12_HEAP_FLAG_ALLOW_ONLY_NON_RT_DS_TEXTURES,
                    },
                }; 
                var heap: ?*c.ID3D12Heap = null;
                const d3d_device = group.owning_pool.device.d3d_device;
                const hr = d3d_device.lpVtbl.*.CreateHeap.?(
                    d3d_device,
                    &desc,
                    &c.IID_ID3D12Heap,
                    @ptrCast(&heap),
                );
                if (hr == c.E_OUTOFMEMORY) return gpu_allocator.Error.OutOfMemory;
                if (hr != c.S_OK) return gpu_allocator.Error.Other;

                break :blk heap.?;
            };

            return MemoryHeap{
                .index = index,
                .heap = heap,
                .size = size,
                .gpu_allocator = if (dedicated)
                    try gpu_allocator.Allocator.initDedicatedBlockAllocator(size)
                else
                    try gpu_allocator.Allocator.initOffsetAllocator(allocator, @intCast(size), null),
            };
        }

        pub fn deinit(self: *MemoryHeap) void {
            _ = self.heap.lpVtbl.*.Release.?(self.heap);
            self.gpu_allocator.deinit();
        }
    };

    /// a group of multiple heaps with a single heap type
    pub const MemoryGroup = struct {
        owning_pool: *MemoryAllocator,

        memory_location: MemoryLocation,
        heap_category: HeapCategory,
        heap_properties: c.D3D12_HEAP_PROPERTIES,

        heaps: std.ArrayListUnmanaged(?MemoryHeap),

        pub const GroupAllocation = struct {
            allocation: gpu_allocator.Allocation,
            heap: *MemoryHeap,
            size: u64,
        };

        pub fn init(
            owner: *MemoryAllocator,
            memory_location: MemoryLocation,
            category: HeapCategory,
            properties: c.D3D12_HEAP_PROPERTIES,
        ) MemoryGroup {
            return .{
                .owning_pool = owner,
                .memory_location = memory_location,
                .heap_category = category,
                .heap_properties = properties,
                .heaps = .{},
            };
        }

        pub fn deinit(self: *MemoryGroup) void {
            for (self.heaps.items) |*heap| {
                if (heap.*) |*h| h.deinit();
            }
            self.heaps.deinit(allocator);
        }

        pub fn allocate(self: *MemoryGroup, size: u64) gpu_allocator.Error!GroupAllocation {
            const memblock_size: u64 = if (self.heap_properties.Type == c.D3D12_HEAP_TYPE_DEFAULT)
                self.owning_pool.allocation_sizes.device_memblock_size
            else
                self.owning_pool.allocation_sizes.host_memblock_size;
            if (size > memblock_size) {
                return self.allocateDedicated(size);
            }

            var empty_heap_index: ?usize = null;
            for (self.heaps.items, 0..) |*heap, index| {
                if (heap.*) |*h| {
                    const allocation = h.gpu_allocator.allocate(@intCast(size)) catch |err| switch (err) {
                        gpu_allocator.Error.OutOfMemory => continue,
                        else => return err,
                    };
                    return GroupAllocation{
                        .allocation = allocation,
                        .heap = h,
                        .size = size,
                    };
                } else if (empty_heap_index == null) {
                    empty_heap_index = index;
                }
            }

            // couldn't allocate, use the empty heap if we got one
            const heap = try self.addHeap(memblock_size, false, empty_heap_index);
            const allocation = try heap.gpu_allocator.allocate(@intCast(size));
            return GroupAllocation{
                .allocation = allocation,
                .heap = heap,
                .size = size,
            };
        }

        fn allocateDedicated(self: *MemoryGroup, size: u64) gpu_allocator.Error!GroupAllocation {
            const memory_block = try self.addHeap(size, true, blk: {
                for (self.heaps.items, 0..) |heap, index| {
                    if (heap == null) break :blk index;
                }
                break :blk null;
            });
            const allocation = try memory_block.gpu_allocator.allocate(@intCast(size));
            return GroupAllocation{
                .allocation = allocation,
                .heap = memory_block,
                .size = size,
            };
        }

        pub fn free(self: *MemoryGroup, allocation: GroupAllocation) gpu_allocator.Error!void {
            const heap = allocation.heap;
            try heap.gpu_allocator.free(allocation.allocation);

            if (heap.gpu_allocator.isEmpty()) {
                const index = heap.index;
                heap.deinit();
                self.heaps.items[index] = null;
            }
        }

        fn addHeap(self: *MemoryGroup, size: u64, dedicated: bool, replace: ?usize) gpu_allocator.Error!*MemoryHeap {
            const heap_index: usize = blk: {
                if (replace) |index| {
                    if (self.heaps.items[index]) |*heap| {
                        heap.deinit();
                    }
                    self.heaps.items[index] = null;
                    break :blk index;
                } else {
                    _ = try self.heaps.addOne(allocator);
                    break :blk self.heaps.items.len - 1;
                }
            };
            errdefer _ = self.heaps.popOrNull();

            const heap = &self.heaps.items[heap_index].?;
            heap.* = try MemoryHeap.init(
                self,
                heap_index,
                size,
                dedicated,
            );
            return heap;
        }
    };

    pub const Allocation = struct {
        allocation: gpu_allocator.Allocation,
        heap: *MemoryHeap,
        size: u64,
        group: *MemoryGroup,
    };

    pub fn init(self: *MemoryAllocator, device: *Device) !void {
        const HeapType = struct {
            location: MemoryLocation,
            properties: c.D3D12_HEAP_PROPERTIES,
        };
        const heap_types = [_]HeapType{ .{
            .location = .gpu_only,
            .properties = c.D3D12_HEAP_PROPERTIES{
                .Type = c.D3D12_HEAP_TYPE_DEFAULT,
                .CPUPageProperty = c.D3D12_CPU_PAGE_PROPERTY_UNKNOWN,
                .MemoryPoolPreference = c.D3D12_MEMORY_POOL_UNKNOWN,
                .CreationNodeMask = 0,
                .VisibleNodeMask = 0,
            },
        }, .{
            .location = .cpu_to_gpu,
            .properties = c.D3D12_HEAP_PROPERTIES{
                .Type = c.D3D12_HEAP_TYPE_CUSTOM,
                .CPUPageProperty = c.D3D12_CPU_PAGE_PROPERTY_WRITE_COMBINE,
                .MemoryPoolPreference = c.D3D12_MEMORY_POOL_L0,
                .CreationNodeMask = 0,
                .VisibleNodeMask = 0,
            },
        }, .{
            .location = .gpu_to_cpu,
            .properties = c.D3D12_HEAP_PROPERTIES{
                .Type = c.D3D12_HEAP_TYPE_CUSTOM,
                .CPUPageProperty = c.D3D12_CPU_PAGE_PROPERTY_WRITE_BACK,
                .MemoryPoolPreference = c.D3D12_MEMORY_POOL_L0,
                .CreationNodeMask = 0,
                .VisibleNodeMask = 0,
            },
        } };

        self.* = .{
            .device = device,
            .memory_groups = std.BoundedArray(MemoryGroup, max_memory_groups).init(0) catch unreachable,
            .allocation_sizes = .{},
        };

        var options: c.D3D12_FEATURE_DATA_D3D12_OPTIONS = undefined;
        const hr = device.d3d_device.lpVtbl.*.CheckFeatureSupport.?(
            device.d3d_device,
            c.D3D12_FEATURE_D3D12_OPTIONS,
            @ptrCast(&options),
            @sizeOf(c.D3D12_FEATURE_DATA_D3D12_OPTIONS),
        );
        if (hr != c.S_OK) return gpu_allocator.Error.Other;

        const tier_one_heap = options.ResourceHeapTier == c.D3D12_RESOURCE_HEAP_TIER_1;

        self.memory_groups = std.BoundedArray(MemoryGroup, max_memory_groups).init(0) catch unreachable;
        inline for (heap_types) |heap_type| {
            if (tier_one_heap) {
                self.memory_groups.appendAssumeCapacity(MemoryGroup.init(
                    self,
                    heap_type.location,
                    .buffer,
                    heap_type.properties,
                ));
                self.memory_groups.appendAssumeCapacity(MemoryGroup.init(
                    self,
                    heap_type.location,
                    .rtv_dsv_texture,
                    heap_type.properties,
                ));
                self.memory_groups.appendAssumeCapacity(MemoryGroup.init(
                    self,
                    heap_type.location,
                    .other_texture,
                    heap_type.properties,
                ));
            } else {
                self.memory_groups.appendAssumeCapacity(MemoryGroup.init(
                    self,
                    heap_type.location,
                    .all,
                    heap_type.properties,
                ));
            }
        }
    }

    pub fn deinit(self: *MemoryAllocator) void {
        for (self.memory_groups.slice()) |*group| {
            group.deinit();
        }
    }

    pub fn reportMemoryLeaks(self: *const MemoryAllocator) void {
        log.info("memory leaks:", .{});
        var total_blocks: u64 = 0;
        for (self.memory_groups.constSlice(), 0..) |mem_group, mem_group_index| {
            log.info("   memory group {} ({s}, {s}):", .{
                mem_group_index,
                @tagName(mem_group.heap_category),
                @tagName(mem_group.memory_location),
            });
            for (mem_group.heaps.items, 0..) |block, block_index| {
                if (block) |found_block| {
                    log.info("       block {}; total size: {}; allocated: {};", .{
                        block_index,
                        found_block.size,
                        found_block.gpu_allocator.getAllocated(),
                    });
                    total_blocks += 1;
                }
            }
        }
        log.info("total blocks: {}", .{total_blocks});
    }

    pub fn allocate(self: *MemoryAllocator, desc: *const AllocationCreateDescriptor) gpu_allocator.Error!Allocation {
        // TODO: handle alignment
        for (self.memory_groups.slice()) |*memory_group| {
            if (memory_group.memory_location != desc.location and desc.location != .unknown) continue;
            if (!desc.resource_category.heapUsable(memory_group.heap_category)) continue;
            const allocation = try memory_group.allocate(desc.size);
            return Allocation{
                .allocation = allocation.allocation,
                .heap = allocation.heap,
                .size = allocation.size,
                .group = memory_group,
            };
        }
        return gpu_allocator.Error.NoCompatibleMemoryFound;
    }

    pub fn free(self: *MemoryAllocator, allocation: Allocation) gpu_allocator.Error!void {
        _ = self;
        const group = allocation.group;
        try group.free(MemoryGroup.GroupAllocation{
            .allocation = allocation.allocation,
            .heap = allocation.heap,
            .size = allocation.size,
        });
    }

    pub fn createResource(self: *MemoryAllocator, desc: *const ResourceCreateDescriptor) gpu_allocator.Error!Resource {
        const d3d_device = self.device.d3d_device;
        const allocation_desc = blk: {
            var _out_allocation_info: c.D3D12_RESOURCE_ALLOCATION_INFO = undefined;
            const allocation_info = d3d_device.lpVtbl.*.GetResourceAllocationInfo.?(
                d3d_device,
                &_out_allocation_info,
                0,
                1,
                @ptrCast(desc.resource_desc),
            );
            // TODO: If size in bytes == UINT64_MAX then an error occured

            break :blk AllocationCreateDescriptor{
                .location = desc.location,
                .size = allocation_info.*.SizeInBytes,
                .alignment = allocation_info.*.Alignment,
                .resource_category = desc.resource_category,
            };
        };

        const allocation = try self.allocate(&allocation_desc);

        var d3d_resource: ?*c.ID3D12Resource = null;
        const hr = d3d_device.lpVtbl.*.CreatePlacedResource.?(
            d3d_device,
            allocation.heap.heap,
            allocation.allocation.offset,
            desc.resource_desc,
            desc.initial_state,
            desc.clear_value,
            &c.IID_ID3D12Resource,
            @ptrCast(&d3d_resource),
        );
        if (hr != c.S_OK) return gpu_allocator.Error.Other;

        return Resource{
            .mem_allocator = self,
            .read_state = desc.initial_state,
            .allocation = allocation,
            .d3d_resource = d3d_resource.?,
            .memory_location = desc.location,
            .size = allocation.size,
        };
    }

    pub fn destroyResource(self: *MemoryAllocator, resource: Resource) gpu_allocator.Error!void {
        if (resource.allocation) |allocation| {
            try self.free(allocation);
        }
        const d3d_resource = resource.d3d_resource;
        _ = d3d_resource.lpVtbl.*.Release.?(d3d_resource);
    }
};

const DescriptorAllocation = struct {
    index: u32,
};

const DescriptorHeap = struct {
    // Initial version supports fixed-block size allocation only
    device: *Device,
    d3d_heap: *c.ID3D12DescriptorHeap,
    cpu_base: c.D3D12_CPU_DESCRIPTOR_HANDLE,
    gpu_base: c.D3D12_GPU_DESCRIPTOR_HANDLE,
    descriptor_size: u32,
    descriptor_count: u32,
    block_size: u32,
    next_alloc: u32,
    free_blocks: std.ArrayListUnmanaged(DescriptorAllocation) = .{},

    pub fn init(
        device: *Device,
        heap_type: c.D3D12_DESCRIPTOR_HEAP_TYPE,
        flags: c.D3D12_DESCRIPTOR_HEAP_FLAGS,
        descriptor_count: u32,
        block_size: u32,
    ) !DescriptorHeap {
        const d3d_device = device.d3d_device;
        var hr: c.HRESULT = undefined;

        var d3d_heap: *c.ID3D12DescriptorHeap = undefined;
        hr = d3d_device.lpVtbl.*.CreateDescriptorHeap.?(
            d3d_device,
            &c.D3D12_DESCRIPTOR_HEAP_DESC{
                .Type = heap_type,
                .NumDescriptors = descriptor_count,
                .Flags = flags,
                .NodeMask = 0,
            },
            &c.IID_ID3D12DescriptorHeap,
            @ptrCast(&d3d_heap),
        );
        if (hr != c.S_OK) {
            return error.CreateDescriptorHeapFailed;
        }
        errdefer _ = d3d_heap.lpVtbl.*.Release.?(d3d_heap);

        const descriptor_size = d3d_device.lpVtbl.*.GetDescriptorHandleIncrementSize.?(
            d3d_device,
            heap_type,
        );

        var cpu_base: c.D3D12_CPU_DESCRIPTOR_HANDLE = undefined;
        _ = d3d_heap.lpVtbl.*.GetCPUDescriptorHandleForHeapStart.?(
            d3d_heap,
            &cpu_base,
        );

        var gpu_base: c.D3D12_GPU_DESCRIPTOR_HANDLE = undefined;
        if ((flags & c.D3D12_DESCRIPTOR_HEAP_FLAG_SHADER_VISIBLE) != 0) {
            _ = d3d_heap.lpVtbl.*.GetGPUDescriptorHandleForHeapStart.?(
                d3d_heap,
                &gpu_base,
            );
        } else {
            gpu_base = .{ .ptr = 0 };
        }

        return .{
            .device = device,
            .d3d_heap = d3d_heap,
            .cpu_base = cpu_base,
            .gpu_base = gpu_base,
            .descriptor_size = descriptor_size,
            .descriptor_count = descriptor_count,
            .block_size = block_size,
            .next_alloc = 0,
        };
    }

    pub fn deinit(heap: *DescriptorHeap) void {
        const d3d_heap = heap.d3d_heap;

        heap.free_blocks.deinit(allocator);
        _ = d3d_heap.lpVtbl.*.Release.?(d3d_heap);
    }

    pub fn alloc(heap: *DescriptorHeap) !DescriptorAllocation {
        // Recycle finished blocks
        if (heap.free_blocks.items.len == 0) {
            heap.device.processQueuedOperations();
        }

        // Create new block
        if (heap.free_blocks.items.len == 0) {
            if (heap.next_alloc == heap.descriptor_count)
                return error.OutOfDescriptorMemory;

            const index = heap.next_alloc;
            heap.next_alloc += heap.block_size;
            try heap.free_blocks.append(allocator, .{ .index = index });
        }

        // Result
        return heap.free_blocks.pop();
    }

    pub fn free(heap: *DescriptorHeap, allocation: DescriptorAllocation) void {
        heap.free_blocks.append(allocator, allocation) catch {
            std.debug.panic("OutOfMemory", .{});
        };
    }

    pub fn cpuDescriptor(heap: *DescriptorHeap, index: u32) c.D3D12_CPU_DESCRIPTOR_HANDLE {
        return .{ .ptr = heap.cpu_base.ptr + index * heap.descriptor_size };
    }

    pub fn gpuDescriptor(heap: *DescriptorHeap, index: u32) c.D3D12_GPU_DESCRIPTOR_HANDLE {
        return .{ .ptr = heap.gpu_base.ptr + index * heap.descriptor_size };
    }
};

const CommandManager = struct {
    device: *Device,
    free_allocators: std.ArrayListUnmanaged(*c.ID3D12CommandAllocator) = .{},
    free_command_lists: std.ArrayListUnmanaged(*c.ID3D12GraphicsCommandList) = .{},

    pub fn init(device: *Device) CommandManager {
        return .{
            .device = device,
        };
    }

    pub fn deinit(manager: *CommandManager) void {
        for (manager.free_allocators.items) |command_allocator| {
            _ = command_allocator.lpVtbl.*.Release.?(command_allocator);
        }
        for (manager.free_command_lists.items) |command_list| {
            _ = command_list.lpVtbl.*.Release.?(command_list);
        }

        manager.free_allocators.deinit(allocator);
        manager.free_command_lists.deinit(allocator);
    }

    pub fn createCommandAllocator(manager: *CommandManager) !*c.ID3D12CommandAllocator {
        const d3d_device = manager.device.d3d_device;
        var hr: c.HRESULT = undefined;

        // Recycle finished allocators
        if (manager.free_allocators.items.len == 0) {
            manager.device.processQueuedOperations();
        }

        // Create new command allocator
        if (manager.free_allocators.items.len == 0) {
            var command_allocator: *c.ID3D12CommandAllocator = undefined;
            hr = d3d_device.lpVtbl.*.CreateCommandAllocator.?(
                d3d_device,
                c.D3D12_COMMAND_LIST_TYPE_DIRECT,
                &c.IID_ID3D12CommandAllocator,
                @ptrCast(&command_allocator),
            );
            if (hr != c.S_OK) {
                return error.CreateCommandAllocatorFailed;
            }

            try manager.free_allocators.append(allocator, command_allocator);
        }

        // Reset
        const command_allocator = manager.free_allocators.pop();
        hr = command_allocator.lpVtbl.*.Reset.?(command_allocator);
        if (hr != c.S_OK) {
            return error.ResetCommandAllocatorFailed;
        }
        return command_allocator;
    }

    pub fn destroyCommandAllocator(manager: *CommandManager, command_allocator: *c.ID3D12CommandAllocator) void {
        manager.free_allocators.append(allocator, command_allocator) catch {
            std.debug.panic("OutOfMemory", .{});
        };
    }

    pub fn createCommandList(
        manager: *CommandManager,
        command_allocator: *c.ID3D12CommandAllocator,
    ) !*c.ID3D12GraphicsCommandList {
        const d3d_device = manager.device.d3d_device;
        var hr: c.HRESULT = undefined;

        if (manager.free_command_lists.items.len == 0) {
            var command_list: *c.ID3D12GraphicsCommandList = undefined;
            hr = d3d_device.lpVtbl.*.CreateCommandList.?(
                d3d_device,
                0,
                c.D3D12_COMMAND_LIST_TYPE_DIRECT,
                command_allocator,
                null,
                &c.IID_ID3D12GraphicsCommandList,
                @ptrCast(&command_list),
            );
            if (hr != c.S_OK) {
                return error.CreateCommandListFailed;
            }

            return command_list;
        }

        const command_list = manager.free_command_lists.pop();
        hr = command_list.lpVtbl.*.Reset.?(
            command_list,
            command_allocator,
            null,
        );
        if (hr != c.S_OK) {
            return error.ResetCommandListFailed;
        }

        return command_list;
    }

    pub fn destroyCommandList(manager: *CommandManager, command_list: *c.ID3D12GraphicsCommandList) void {
        manager.free_command_lists.append(allocator, command_list) catch std.debug.panic("OutOfMemory", .{});
    }
};

pub const StreamingManager = struct {
    device: *Device,
    free_buffers: std.ArrayListUnmanaged(Resource) = .{},

    pub fn init(device: *Device) !StreamingManager {
        return .{
            .device = device,
        };
    }

    pub fn deinit(manager: *StreamingManager) void {
        for (manager.free_buffers.items) |*d3d_resource| {
            d3d_resource.deinit();
        }
        manager.free_buffers.deinit(allocator);
    }

    pub fn acquire(manager: *StreamingManager) !Resource {
        const device = manager.device;

        // Recycle finished buffers
        if (manager.free_buffers.items.len == 0) {
            device.processQueuedOperations();
        }

        // Create new buffer
        if (manager.free_buffers.items.len == 0) {
            var resource = try device.createD3dBuffer(.{ .map_write = true }, upload_page_size);
            errdefer _ = resource.deinit();

            setDebugName(@ptrCast(resource.d3d_resource), "upload");
            try manager.free_buffers.append(allocator, resource);
        }

        // Result
        return manager.free_buffers.pop();
    }

    pub fn release(manager: *StreamingManager, resource: Resource) void {
        manager.free_buffers.append(allocator, resource) catch {
            std.debug.panic("OutOfMemory", .{});
        };
    }
};

pub const SwapChain = struct {
    manager: utils.Manager(SwapChain) = .{},
    device: *Device,
    surface: *Surface,
    queue: *Queue,
    dxgi_swap_chain: *c.IDXGISwapChain3,
    width: u32,
    height: u32,
    back_buffer_count: u32,
    sync_interval: c.UINT,
    present_flags: c.UINT,
    textures: [max_back_buffer_count]*Texture,
    views: [max_back_buffer_count]*TextureView,
    fence_values: [max_back_buffer_count]u64,
    buffer_index: u32 = 0,

    pub fn init(device: *Device, surface: *Surface, desc: *const sysgpu.SwapChain.Descriptor) !*SwapChain {
        const instance = device.adapter.instance;
        const dxgi_factory = instance.dxgi_factory;
        var hr: c.HRESULT = undefined;

        device.processQueuedOperations();

        // Swap Chain
        const back_buffer_count: u32 = if (desc.present_mode == .mailbox) 3 else 2;
        var swap_chain_desc = c.DXGI_SWAP_CHAIN_DESC1{
            .Width = desc.width,
            .Height = desc.height,
            .Format = conv.dxgiFormatForTexture(desc.format),
            .Stereo = c.FALSE,
            .SampleDesc = .{ .Count = 1, .Quality = 0 },
            .BufferUsage = conv.dxgiUsage(desc.usage),
            .BufferCount = back_buffer_count,
            .Scaling = c.DXGI_MODE_SCALING_UNSPECIFIED,
            .SwapEffect = c.DXGI_SWAP_EFFECT_FLIP_DISCARD,
            .AlphaMode = c.DXGI_ALPHA_MODE_UNSPECIFIED,
            .Flags = if (instance.allow_tearing) c.DXGI_SWAP_CHAIN_FLAG_ALLOW_TEARING else 0,
        };

        var dxgi_swap_chain: *c.IDXGISwapChain3 = undefined;
        hr = dxgi_factory.lpVtbl.*.CreateSwapChainForHwnd.?(
            dxgi_factory,
            @ptrCast(device.queue.d3d_command_queue),
            surface.hwnd,
            &swap_chain_desc,
            null,
            null,
            @ptrCast(&dxgi_swap_chain),
        );
        if (hr != c.S_OK) {
            return error.CreateSwapChainFailed;
        }
        errdefer _ = dxgi_swap_chain.lpVtbl.*.Release.?(dxgi_swap_chain);

        // Views
        var textures = std.BoundedArray(*Texture, max_back_buffer_count){};
        var views = std.BoundedArray(*TextureView, max_back_buffer_count){};
        var fence_values = std.BoundedArray(u64, max_back_buffer_count){};
        errdefer {
            for (views.slice()) |view| view.manager.release();
            for (textures.slice()) |texture| texture.manager.release();
        }

        for (0..back_buffer_count) |i| {
            var buffer: *c.ID3D12Resource = undefined;
            hr = dxgi_swap_chain.lpVtbl.*.GetBuffer.?(
                dxgi_swap_chain,
                @intCast(i),
                &c.IID_ID3D12Resource,
                @ptrCast(&buffer),
            );
            if (hr != c.S_OK) {
                return error.SwapChainGetBufferFailed;
            }

            const texture = try Texture.initForSwapChain(device, desc, buffer);
            const view = try texture.createView(&sysgpu.TextureView.Descriptor{});

            textures.appendAssumeCapacity(texture);
            views.appendAssumeCapacity(view);
            fence_values.appendAssumeCapacity(0);
        }

        // Result
        const swapchain = try allocator.create(SwapChain);
        swapchain.* = .{
            .device = device,
            .surface = surface,
            .queue = device.queue,
            .dxgi_swap_chain = dxgi_swap_chain,
            .width = desc.width,
            .height = desc.height,
            .back_buffer_count = back_buffer_count,
            .sync_interval = if (desc.present_mode == .immediate) 0 else 1,
            .present_flags = if (desc.present_mode == .immediate and instance.allow_tearing) DXGI_PRESENT_ALLOW_TEARING else 0,
            .textures = textures.buffer,
            .views = views.buffer,
            .fence_values = fence_values.buffer,
        };
        return swapchain;
    }

    pub fn deinit(swapchain: *SwapChain) void {
        const dxgi_swap_chain = swapchain.dxgi_swap_chain;
        const queue = swapchain.queue;

        queue.waitUntil(queue.fence_value);

        for (swapchain.views[0..swapchain.back_buffer_count]) |view| view.manager.release();
        for (swapchain.textures[0..swapchain.back_buffer_count]) |texture| texture.manager.release();
        _ = dxgi_swap_chain.lpVtbl.*.Release.?(dxgi_swap_chain);
        allocator.destroy(swapchain);
    }

    pub fn getCurrentTextureView(swapchain: *SwapChain) !*TextureView {
        const dxgi_swap_chain = swapchain.dxgi_swap_chain;

        const fence_value = swapchain.fence_values[swapchain.buffer_index];
        swapchain.queue.waitUntil(fence_value);

        const index = dxgi_swap_chain.lpVtbl.*.GetCurrentBackBufferIndex.?(dxgi_swap_chain);
        swapchain.buffer_index = index;
        // TEMP - resolve reference tracking in main.zig
        swapchain.views[index].manager.reference();
        return swapchain.views[index];
    }

    pub fn present(swapchain: *SwapChain) !void {
        const dxgi_swap_chain = swapchain.dxgi_swap_chain;
        const queue = swapchain.queue;
        var hr: c.HRESULT = undefined;

        hr = dxgi_swap_chain.lpVtbl.*.Present.?(
            dxgi_swap_chain,
            swapchain.sync_interval,
            swapchain.present_flags,
        );
        if (hr != c.S_OK) {
            return error.PresentFailed;
        }

        queue.fence_value += 1;
        try queue.signal();
        swapchain.fence_values[swapchain.buffer_index] = queue.fence_value;
    }
};

pub const Resource = struct {
    // NOTE - this is a naive sync solution as a placeholder until render graphs are implemented

    mem_allocator: ?*MemoryAllocator = null,
    read_state: c.D3D12_RESOURCE_STATES,
    allocation: ?MemoryAllocator.Allocation = null,
    d3d_resource: *c.ID3D12Resource,
    memory_location: MemoryLocation = .unknown,
    size: u64 = 0,

    pub fn init(
        d3d_resource: *c.ID3D12Resource,
        read_state: c.D3D12_RESOURCE_STATES,
    ) Resource {
        return .{
            .d3d_resource = d3d_resource,
            .read_state = read_state,
        };
    }

    pub fn deinit(resource: *Resource) void {
        if (resource.mem_allocator) |mem_allocator| {
            mem_allocator.destroyResource(resource.*) catch {};
        } else {
            _ = resource.d3d_resource.lpVtbl.*.Release.?(resource.d3d_resource);
        }
    }
};

pub const Buffer = struct {
    manager: utils.Manager(Buffer) = .{},
    device: *Device,
    resource: Resource,
    stage_buffer: ?*Buffer,
    gpu_count: u32 = 0,
    map: ?[*]u8,
    // TODO - packed buffer descriptor struct
    size: u64,
    usage: sysgpu.Buffer.UsageFlags,

    pub fn init(device: *Device, desc: *const sysgpu.Buffer.Descriptor) !*Buffer {
        var hr: c.HRESULT = undefined;

        var resource = try device.createD3dBuffer(desc.usage, desc.size);
        errdefer resource.deinit();

        if (desc.label) |label|
            setDebugName(@ptrCast(resource.d3d_resource), label);

        // Mapped at Creation
        var stage_buffer: ?*Buffer = null;
        var map: ?*anyopaque = null;
        if (desc.mapped_at_creation == .true) {
            var map_resource: *c.ID3D12Resource = undefined;
            if (!desc.usage.map_write) {
                stage_buffer = try Buffer.init(device, &.{
                    .usage = .{ .copy_src = true, .map_write = true },
                    .size = desc.size,
                });
                map_resource = stage_buffer.?.resource.d3d_resource;
            } else {
                map_resource = resource.d3d_resource;
            }

            // TODO - map status in callback instead of failure
            hr = map_resource.lpVtbl.*.Map.?(map_resource, 0, null, &map);
            if (hr != c.S_OK) {
                return error.MapBufferAtCreationFailed;
            }
        }

        // Result
        const buffer = try allocator.create(Buffer);
        buffer.* = .{
            .device = device,
            .resource = resource,
            .stage_buffer = stage_buffer,
            .map = @ptrCast(map),
            .size = desc.size,
            .usage = desc.usage,
        };
        return buffer;
    }

    pub fn deinit(buffer: *Buffer) void {
        if (buffer.stage_buffer) |stage_buffer| stage_buffer.manager.release();
        buffer.resource.deinit();
        allocator.destroy(buffer);
    }

    pub fn getMappedRange(buffer: *Buffer, offset: usize, size: usize) !?*anyopaque {
        return @ptrCast(buffer.map.?[offset .. offset + size]);
    }

    pub fn getSize(buffer: *Buffer) u64 {
        return buffer.size;
    }

    pub fn getUsage(buffer: *Buffer) sysgpu.Buffer.UsageFlags {
        return buffer.usage;
    }

    pub fn mapAsync(
        buffer: *Buffer,
        mode: sysgpu.MapModeFlags,
        offset: usize,
        size: usize,
        callback: sysgpu.Buffer.MapCallback,
        userdata: ?*anyopaque,
    ) !void {
        _ = size;
        _ = offset;
        _ = mode;

        const map_callback = MapCallback{ .buffer = buffer, .callback = callback, .userdata = userdata };
        if (buffer.gpu_count == 0) {
            buffer.executeMapAsync(map_callback);
        } else {
            try buffer.device.map_callbacks.append(allocator, map_callback);
        }
    }

    pub fn setLabel(buffer: *Buffer, label: [*:0]const u8) void {
        setDebugName(@ptrCast(buffer.resource.d3d_resource), label);
    }

    pub fn unmap(buffer: *Buffer) !void {
        var map_resource: *c.ID3D12Resource = undefined;
        if (buffer.stage_buffer) |stage_buffer| {
            map_resource = stage_buffer.resource.d3d_resource;
            const encoder = try buffer.device.queue.getCommandEncoder();
            try encoder.copyBufferToBuffer(stage_buffer, 0, buffer, 0, buffer.size);
            stage_buffer.manager.release();
            buffer.stage_buffer = null;
        } else {
            map_resource = buffer.resource.d3d_resource;
        }
        map_resource.lpVtbl.*.Unmap.?(map_resource, 0, null);
    }

    // Internal
    pub fn executeMapAsync(buffer: *Buffer, map_callback: MapCallback) void {
        const d3d_resource = buffer.resource.d3d_resource;
        var hr: c.HRESULT = undefined;

        var map: ?*anyopaque = null;
        hr = d3d_resource.lpVtbl.*.Map.?(d3d_resource, 0, null, &map);
        if (hr != c.S_OK) {
            map_callback.callback(.unknown, map_callback.userdata);
            return;
        }

        buffer.map = @ptrCast(map);
        map_callback.callback(.success, map_callback.userdata);
    }
};

pub const Texture = struct {
    manager: utils.Manager(Texture) = .{},
    device: *Device,
    resource: Resource,
    // TODO - packed texture descriptor struct
    usage: sysgpu.Texture.UsageFlags,
    dimension: sysgpu.Texture.Dimension,
    size: sysgpu.Extent3D,
    format: sysgpu.Texture.Format,
    mip_level_count: u32,
    sample_count: u32,

    pub fn init(device: *Device, desc: *const sysgpu.Texture.Descriptor) !*Texture {
        const resource_desc = c.D3D12_RESOURCE_DESC{
            .Dimension = conv.d3d12ResourceDimension(desc.dimension),
            .Alignment = 0,
            .Width = desc.size.width,
            .Height = desc.size.height,
            .DepthOrArraySize = @intCast(desc.size.depth_or_array_layers),
            .MipLevels = @intCast(desc.mip_level_count),
            .Format = conv.dxgiFormatForTextureResource(desc.format, desc.usage, desc.view_format_count),
            .SampleDesc = .{ .Count = desc.sample_count, .Quality = 0 },
            .Layout = c.D3D12_TEXTURE_LAYOUT_UNKNOWN,
            .Flags = conv.d3d12ResourceFlagsForTexture(desc.usage, desc.format),
        };
        const read_state = conv.d3d12ResourceStatesForTextureRead(desc.usage);
        const initial_state = read_state;

        const clear_value = c.D3D12_CLEAR_VALUE{ .Format = resource_desc.Format };

        // TODO: the code below was terribly broken, I rewrote it, Is it correct?
        // const create_desc = ResourceCreateDescriptor{
        //     .location = .gpu_only,
        //     .resource_desc = if (utils.formatHasDepthOrStencil(desc.format) or desc.usage.render_attachment)
        //         &clear_value
        //     else
        //         null,
        //     .clear_value = null,
        //     .resource_category = .buffer,
        //     .initial_state = initial_state,
        // };
        const create_desc = ResourceCreateDescriptor{
            .location = .gpu_only,
            .resource_desc = &resource_desc,
            .clear_value = if (utils.formatHasDepthOrStencil(desc.format) or desc.usage.render_attachment)
                &clear_value
            else
                null,
            // TODO: #1225: check if different textures need different resource categories. 
            .resource_category = .other_texture,
            .initial_state = initial_state,
        };
        const resource = device.mem_allocator.createResource(&create_desc) catch
            return error.CreateTextureFailed;

        if (desc.label) |label|
            setDebugName(@ptrCast(resource.d3d_resource), label);

        // Result
        const texture = try allocator.create(Texture);
        texture.* = .{
            .device = device,
            .resource = resource,
            .usage = desc.usage,
            .dimension = desc.dimension,
            .size = desc.size,
            .format = desc.format,
            .mip_level_count = desc.mip_level_count,
            .sample_count = desc.sample_count,
        };
        return texture;
    }

    pub fn initForSwapChain(device: *Device, desc: *const sysgpu.SwapChain.Descriptor, d3d_resource: *c.ID3D12Resource) !*Texture {
        const read_state = c.D3D12_RESOURCE_STATE_PRESENT;

        const texture = try allocator.create(Texture);
        texture.* = .{
            .device = device,
            .resource = Resource.init(d3d_resource, read_state),
            .usage = desc.usage,
            .dimension = .dimension_2d,
            .size = .{ .width = desc.width, .height = desc.height, .depth_or_array_layers = 1 },
            .format = desc.format,
            .mip_level_count = 1,
            .sample_count = 1,
        };
        return texture;
    }

    pub fn deinit(texture: *Texture) void {
        texture.resource.deinit();
        allocator.destroy(texture);
    }

    pub fn createView(texture: *Texture, desc: *const sysgpu.TextureView.Descriptor) !*TextureView {
        return TextureView.init(texture, desc);
    }

    pub fn getWidth(texture: *Texture) u32 {
        return texture.size.width;
    }

    pub fn getHeight(texture: *Texture) u32 {
        return texture.size.height;
    }

    // Internal
    pub fn calcSubresource(texture: *Texture, mip_level: u32, array_slice: u32) u32 {
        return mip_level + (array_slice * texture.mip_level_count);
    }
};

pub const TextureView = struct {
    manager: utils.Manager(TextureView) = .{},
    texture: *Texture,
    format: sysgpu.Texture.Format,
    dimension: sysgpu.TextureView.Dimension,
    base_mip_level: u32,
    mip_level_count: u32,
    base_array_layer: u32,
    array_layer_count: u32,
    aspect: sysgpu.Texture.Aspect,
    base_subresource: u32,

    pub fn init(texture: *Texture, desc: *const sysgpu.TextureView.Descriptor) !*TextureView {
        texture.manager.reference();

        const texture_dimension: sysgpu.TextureView.Dimension = switch (texture.dimension) {
            .dimension_1d => .dimension_1d,
            .dimension_2d => .dimension_2d,
            .dimension_3d => .dimension_3d,
        };

        const view = try allocator.create(TextureView);
        view.* = .{
            .texture = texture,
            .format = if (desc.format != .undefined) desc.format else texture.format,
            .dimension = if (desc.dimension != .dimension_undefined) desc.dimension else texture_dimension,
            .base_mip_level = desc.base_mip_level,
            .mip_level_count = desc.mip_level_count,
            .base_array_layer = desc.base_array_layer,
            .array_layer_count = desc.array_layer_count,
            .aspect = desc.aspect,
            .base_subresource = texture.calcSubresource(desc.base_mip_level, desc.base_array_layer),
        };
        return view;
    }

    pub fn deinit(view: *TextureView) void {
        view.texture.manager.release();
        allocator.destroy(view);
    }

    // Internal
    pub fn width(view: *TextureView) u32 {
        return @max(1, view.texture.size.width >> @intCast(view.base_mip_level));
    }

    pub fn height(view: *TextureView) u32 {
        return @max(1, view.texture.size.height >> @intCast(view.base_mip_level));
    }

    pub fn srvDesc(view: *TextureView) c.D3D12_SHADER_RESOURCE_VIEW_DESC {
        var srv_desc: c.D3D12_SHADER_RESOURCE_VIEW_DESC = undefined;
        srv_desc.Format = conv.dxgiFormatForTextureView(view.format, view.aspect);
        srv_desc.ViewDimension = conv.d3d12SrvDimension(view.dimension, view.texture.sample_count);
        srv_desc.Shader4ComponentMapping = c.D3D12_DEFAULT_SHADER_4_COMPONENT_MAPPING;
        switch (srv_desc.ViewDimension) {
            c.D3D12_SRV_DIMENSION_TEXTURE1D => srv_desc.unnamed_0.Texture1D = .{
                .MostDetailedMip = view.base_mip_level,
                .MipLevels = view.mip_level_count,
                .ResourceMinLODClamp = 0.0,
            },
            c.D3D12_SRV_DIMENSION_TEXTURE2D => srv_desc.unnamed_0.Texture2D = .{
                .MostDetailedMip = view.base_mip_level,
                .MipLevels = view.mip_level_count,
                .PlaneSlice = 0, // TODO
                .ResourceMinLODClamp = 0.0,
            },
            c.D3D12_SRV_DIMENSION_TEXTURE2DARRAY => srv_desc.unnamed_0.Texture2DArray = .{
                .MostDetailedMip = view.base_mip_level,
                .MipLevels = view.mip_level_count,
                .FirstArraySlice = view.base_array_layer,
                .ArraySize = view.array_layer_count,
                .PlaneSlice = 0,
                .ResourceMinLODClamp = 0.0,
            },
            c.D3D12_SRV_DIMENSION_TEXTURE2DMS => {},
            c.D3D12_SRV_DIMENSION_TEXTURE2DMSARRAY => srv_desc.unnamed_0.Texture2DMSArray = .{
                .FirstArraySlice = view.base_array_layer,
                .ArraySize = view.array_layer_count,
            },
            c.D3D12_SRV_DIMENSION_TEXTURE3D => srv_desc.unnamed_0.Texture3D = .{
                .MostDetailedMip = view.base_mip_level,
                .MipLevels = view.mip_level_count,
                .ResourceMinLODClamp = 0.0,
            },
            c.D3D12_SRV_DIMENSION_TEXTURECUBE => srv_desc.unnamed_0.TextureCube = .{
                .MostDetailedMip = view.base_mip_level,
                .MipLevels = view.mip_level_count,
                .ResourceMinLODClamp = 0.0,
            },
            c.D3D12_SRV_DIMENSION_TEXTURECUBEARRAY => srv_desc.unnamed_0.TextureCubeArray = .{
                .MostDetailedMip = view.base_mip_level,
                .MipLevels = view.mip_level_count,
                .First2DArrayFace = view.base_array_layer, // TODO - does this need a conversion?
                .NumCubes = view.array_layer_count, // TODO - does this need a conversion?
                .ResourceMinLODClamp = 0.0,
            },
            else => {},
        }
        return srv_desc;
    }

    pub fn uavDesc(view: *TextureView) c.D3D12_UNORDERED_ACCESS_VIEW_DESC {
        var uav_desc: c.D3D12_UNORDERED_ACCESS_VIEW_DESC = undefined;
        uav_desc.Format = conv.dxgiFormatForTextureView(view.format, view.aspect);
        uav_desc.ViewDimension = conv.d3d12UavDimension(view.dimension);
        switch (uav_desc.ViewDimension) {
            c.D3D12_UAV_DIMENSION_TEXTURE1D => uav_desc.unnamed_0.Texture1D = .{
                .MipSlice = view.base_mip_level,
            },
            c.D3D12_UAV_DIMENSION_TEXTURE2D => uav_desc.unnamed_0.Texture2D = .{
                .MipSlice = view.base_mip_level,
                .PlaneSlice = 0, // TODO
            },
            c.D3D12_UAV_DIMENSION_TEXTURE2DARRAY => uav_desc.unnamed_0.Texture2DArray = .{
                .MipSlice = view.base_mip_level,
                .FirstArraySlice = view.base_array_layer,
                .ArraySize = view.array_layer_count,
                .PlaneSlice = 0,
            },
            c.D3D12_UAV_DIMENSION_TEXTURE3D => uav_desc.unnamed_0.Texture3D = .{
                .MipSlice = view.base_mip_level,
                .FirstWSlice = view.base_array_layer, // TODO - ??
                .WSize = view.array_layer_count, // TODO - ??
            },
            else => {},
        }
        return uav_desc;
    }
};

pub const Sampler = struct {
    manager: utils.Manager(Sampler) = .{},
    d3d_desc: c.D3D12_SAMPLER_DESC,

    pub fn init(device: *Device, desc: *const sysgpu.Sampler.Descriptor) !*Sampler {
        _ = device;

        const d3d_desc = c.D3D12_SAMPLER_DESC{
            .Filter = conv.d3d12Filter(desc.mag_filter, desc.min_filter, desc.mipmap_filter, desc.max_anisotropy),
            .AddressU = conv.d3d12TextureAddressMode(desc.address_mode_u),
            .AddressV = conv.d3d12TextureAddressMode(desc.address_mode_v),
            .AddressW = conv.d3d12TextureAddressMode(desc.address_mode_w),
            .MipLODBias = 0.0,
            .MaxAnisotropy = desc.max_anisotropy,
            .ComparisonFunc = if (desc.compare != .undefined) conv.d3d12ComparisonFunc(desc.compare) else c.D3D12_COMPARISON_FUNC_NEVER,
            .BorderColor = [4]c.FLOAT{ 0.0, 0.0, 0.0, 0.0 },
            .MinLOD = desc.lod_min_clamp,
            .MaxLOD = desc.lod_max_clamp,
        };

        const sampler = try allocator.create(Sampler);
        sampler.* = .{
            .d3d_desc = d3d_desc,
        };
        return sampler;
    }

    pub fn deinit(sampler: *Sampler) void {
        allocator.destroy(sampler);
    }
};

pub const BindGroupLayout = struct {
    const Entry = struct {
        binding: u32,
        visibility: sysgpu.ShaderStageFlags,
        buffer: sysgpu.Buffer.BindingLayout = .{},
        sampler: sysgpu.Sampler.BindingLayout = .{},
        texture: sysgpu.Texture.BindingLayout = .{},
        storage_texture: sysgpu.StorageTextureBindingLayout = .{},
        range_type: c.D3D12_DESCRIPTOR_RANGE_TYPE,
        table_index: ?u32,
        dynamic_index: ?u32,
    };

    const DynamicEntry = struct {
        parameter_type: c.D3D12_ROOT_PARAMETER_TYPE,
    };

    manager: utils.Manager(BindGroupLayout) = .{},
    entries: std.ArrayListUnmanaged(Entry),
    dynamic_entries: std.ArrayListUnmanaged(DynamicEntry),
    general_table_size: u32,
    sampler_table_size: u32,

    pub fn init(device: *Device, desc: *const sysgpu.BindGroupLayout.Descriptor) !*BindGroupLayout {
        _ = device;

        var entries = std.ArrayListUnmanaged(Entry){};
        errdefer entries.deinit(allocator);

        var dynamic_entries = std.ArrayListUnmanaged(DynamicEntry){};
        errdefer dynamic_entries.deinit(allocator);

        var general_table_size: u32 = 0;
        var sampler_table_size: u32 = 0;
        for (0..desc.entry_count) |entry_index| {
            const entry = desc.entries.?[entry_index];

            var table_index: ?u32 = null;
            var dynamic_index: ?u32 = null;
            if (entry.buffer.has_dynamic_offset == .true) {
                dynamic_index = @intCast(dynamic_entries.items.len);
                try dynamic_entries.append(allocator, .{
                    .parameter_type = conv.d3d12RootParameterType(entry),
                });
            } else if (entry.sampler.type != .undefined) {
                table_index = sampler_table_size;
                sampler_table_size += 1;
            } else {
                table_index = general_table_size;
                general_table_size += 1;
            }

            try entries.append(allocator, .{
                .binding = entry.binding,
                .visibility = entry.visibility,
                .buffer = entry.buffer,
                .sampler = entry.sampler,
                .texture = entry.texture,
                .storage_texture = entry.storage_texture,
                .range_type = conv.d3d12DescriptorRangeType(entry),
                .table_index = table_index,
                .dynamic_index = dynamic_index,
            });
        }

        const layout = try allocator.create(BindGroupLayout);
        layout.* = .{
            .entries = entries,
            .dynamic_entries = dynamic_entries,
            .general_table_size = general_table_size,
            .sampler_table_size = sampler_table_size,
        };
        return layout;
    }

    pub fn deinit(layout: *BindGroupLayout) void {
        layout.entries.deinit(allocator);
        layout.dynamic_entries.deinit(allocator);
        allocator.destroy(layout);
    }

    // Internal
    pub fn getEntry(layout: *BindGroupLayout, binding: u32) ?*const Entry {
        for (layout.entries.items) |*entry| {
            if (entry.binding == binding)
                return entry;
        }

        return null;
    }
};

pub const BindGroup = struct {
    const ResourceAccess = struct {
        resource: *Resource,
        uav: bool,
    };
    const DynamicResource = struct {
        address: c.D3D12_GPU_VIRTUAL_ADDRESS,
        parameter_type: c.D3D12_ROOT_PARAMETER_TYPE,
    };

    manager: utils.Manager(BindGroup) = .{},
    device: *Device,
    general_allocation: ?DescriptorAllocation,
    general_table: ?c.D3D12_GPU_DESCRIPTOR_HANDLE,
    sampler_allocation: ?DescriptorAllocation,
    sampler_table: ?c.D3D12_GPU_DESCRIPTOR_HANDLE,
    dynamic_resources: []DynamicResource,
    buffers: std.ArrayListUnmanaged(*Buffer),
    textures: std.ArrayListUnmanaged(*Texture),
    accesses: std.ArrayListUnmanaged(ResourceAccess),

    pub fn init(device: *Device, desc: *const sysgpu.BindGroup.Descriptor) !*BindGroup {
        const d3d_device = device.d3d_device;

        const layout: *BindGroupLayout = @ptrCast(@alignCast(desc.layout));

        // General Descriptor Table
        var general_allocation: ?DescriptorAllocation = null;
        var general_table: ?c.D3D12_GPU_DESCRIPTOR_HANDLE = null;

        if (layout.general_table_size > 0) {
            const allocation = try device.general_heap.alloc();
            general_allocation = allocation;
            general_table = device.general_heap.gpuDescriptor(allocation.index);

            for (0..desc.entry_count) |i| {
                const entry = desc.entries.?[i];
                const layout_entry = layout.getEntry(entry.binding) orelse return error.UnknownBinding;
                if (layout_entry.sampler.type != .undefined)
                    continue;

                if (layout_entry.table_index) |table_index| {
                    const dest_descriptor = device.general_heap.cpuDescriptor(allocation.index + table_index);

                    if (layout_entry.buffer.type != .undefined) {
                        const buffer: *Buffer = @ptrCast(@alignCast(entry.buffer.?));
                        const d3d_resource = buffer.resource.d3d_resource;

                        const buffer_location = d3d_resource.lpVtbl.*.GetGPUVirtualAddress.?(d3d_resource) + entry.offset;

                        switch (layout_entry.buffer.type) {
                            .undefined => unreachable,
                            .uniform => {
                                const cbv_desc: c.D3D12_CONSTANT_BUFFER_VIEW_DESC = .{
                                    .BufferLocation = buffer_location,
                                    .SizeInBytes = @intCast(utils.alignUp(entry.size, limits.min_uniform_buffer_offset_alignment)),
                                };

                                d3d_device.lpVtbl.*.CreateConstantBufferView.?(
                                    d3d_device,
                                    &cbv_desc,
                                    dest_descriptor,
                                );
                            },
                            .storage => {
                                // TODO - switch to RWByteAddressBuffer after using DXC
                                const stride = entry.elem_size;
                                const uav_desc: c.D3D12_UNORDERED_ACCESS_VIEW_DESC = .{
                                    .Format = c.DXGI_FORMAT_UNKNOWN,
                                    .ViewDimension = c.D3D12_UAV_DIMENSION_BUFFER,
                                    .unnamed_0 = .{
                                        .Buffer = .{
                                            .FirstElement = @intCast(entry.offset / stride),
                                            .NumElements = @intCast(entry.size / stride),
                                            .StructureByteStride = stride,
                                            .CounterOffsetInBytes = 0,
                                            .Flags = 0,
                                        },
                                    },
                                };

                                d3d_device.lpVtbl.*.CreateUnorderedAccessView.?(
                                    d3d_device,
                                    d3d_resource,
                                    null,
                                    &uav_desc,
                                    dest_descriptor,
                                );
                            },
                            .read_only_storage => {
                                // TODO - switch to ByteAddressBuffer after using DXC
                                const stride = entry.elem_size;
                                const srv_desc: c.D3D12_SHADER_RESOURCE_VIEW_DESC = .{
                                    .Format = c.DXGI_FORMAT_UNKNOWN,
                                    .ViewDimension = c.D3D12_SRV_DIMENSION_BUFFER,
                                    .Shader4ComponentMapping = c.D3D12_DEFAULT_SHADER_4_COMPONENT_MAPPING,
                                    .unnamed_0 = .{
                                        .Buffer = .{
                                            .FirstElement = @intCast(entry.offset / stride),
                                            .NumElements = @intCast(entry.size / stride),
                                            .StructureByteStride = stride,
                                            .Flags = 0,
                                        },
                                    },
                                };

                                d3d_device.lpVtbl.*.CreateShaderResourceView.?(
                                    d3d_device,
                                    d3d_resource,
                                    &srv_desc,
                                    dest_descriptor,
                                );
                            },
                        }
                    } else if (layout_entry.texture.sample_type != .undefined) {
                        const texture_view: *TextureView = @ptrCast(@alignCast(entry.texture_view.?));
                        const d3d_resource = texture_view.texture.resource.d3d_resource;

                        d3d_device.lpVtbl.*.CreateShaderResourceView.?(
                            d3d_device,
                            d3d_resource,
                            &texture_view.srvDesc(),
                            dest_descriptor,
                        );
                    } else if (layout_entry.storage_texture.format != .undefined) {
                        const texture_view: *TextureView = @ptrCast(@alignCast(entry.texture_view.?));
                        const d3d_resource = texture_view.texture.resource.d3d_resource;

                        d3d_device.lpVtbl.*.CreateUnorderedAccessView.?(
                            d3d_device,
                            d3d_resource,
                            null,
                            &texture_view.uavDesc(),
                            dest_descriptor,
                        );
                    }
                }
            }
        }

        // Sampler Descriptor Table
        var sampler_allocation: ?DescriptorAllocation = null;
        var sampler_table: ?c.D3D12_GPU_DESCRIPTOR_HANDLE = null;

        if (layout.sampler_table_size > 0) {
            const allocation = try device.sampler_heap.alloc();
            sampler_allocation = allocation;
            sampler_table = device.sampler_heap.gpuDescriptor(allocation.index);

            for (0..desc.entry_count) |i| {
                const entry = desc.entries.?[i];
                const layout_entry = layout.getEntry(entry.binding) orelse return error.UnknownBinding;
                if (layout_entry.sampler.type == .undefined)
                    continue;

                if (layout_entry.table_index) |table_index| {
                    const dest_descriptor = device.sampler_heap.cpuDescriptor(allocation.index + table_index);

                    const sampler: *Sampler = @ptrCast(@alignCast(entry.sampler.?));

                    d3d_device.lpVtbl.*.CreateSampler.?(
                        d3d_device,
                        &sampler.d3d_desc,
                        dest_descriptor,
                    );
                }
            }
        }

        // Resource tracking and dynamic resources
        var dynamic_resources = try allocator.alloc(DynamicResource, layout.dynamic_entries.items.len);
        errdefer allocator.free(dynamic_resources);

        var buffers = std.ArrayListUnmanaged(*Buffer){};
        errdefer buffers.deinit(allocator);

        var textures = std.ArrayListUnmanaged(*Texture){};
        errdefer textures.deinit(allocator);

        var accesses = std.ArrayListUnmanaged(ResourceAccess){};
        errdefer accesses.deinit(allocator);

        for (0..desc.entry_count) |i| {
            const entry = desc.entries.?[i];
            const layout_entry = layout.getEntry(entry.binding) orelse return error.UnknownBinding;

            if (layout_entry.buffer.type != .undefined) {
                const buffer: *Buffer = @ptrCast(@alignCast(entry.buffer.?));
                const d3d_resource = buffer.resource.d3d_resource;

                try buffers.append(allocator, buffer);
                buffer.manager.reference();

                const buffer_location = d3d_resource.lpVtbl.*.GetGPUVirtualAddress.?(d3d_resource) + entry.offset;
                if (layout_entry.dynamic_index) |dynamic_index| {
                    const layout_dynamic_entry = layout.dynamic_entries.items[dynamic_index];
                    dynamic_resources[dynamic_index] = .{
                        .address = buffer_location,
                        .parameter_type = layout_dynamic_entry.parameter_type,
                    };
                }

                try accesses.append(allocator, .{ .resource = &buffer.resource, .uav = layout_entry.buffer.type == .storage });
            } else if (layout_entry.sampler.type != .undefined) {} else if (layout_entry.texture.sample_type != .undefined) {
                const texture_view: *TextureView = @ptrCast(@alignCast(entry.texture_view.?));
                const texture = texture_view.texture;

                try textures.append(allocator, texture);
                texture.manager.reference();

                try accesses.append(allocator, .{ .resource = &texture.resource, .uav = false });
            } else if (layout_entry.storage_texture.format != .undefined) {
                const texture_view: *TextureView = @ptrCast(@alignCast(entry.texture_view.?));
                const texture = texture_view.texture;

                try textures.append(allocator, texture);
                texture.manager.reference();

                try accesses.append(allocator, .{ .resource = &texture.resource, .uav = true });
            }
        }

        const group = try allocator.create(BindGroup);
        group.* = .{
            .device = device,
            .general_allocation = general_allocation,
            .general_table = general_table,
            .sampler_allocation = sampler_allocation,
            .sampler_table = sampler_table,
            .dynamic_resources = dynamic_resources,
            .buffers = buffers,
            .textures = textures,
            .accesses = accesses,
        };
        return group;
    }

    pub fn deinit(group: *BindGroup) void {
        if (group.general_allocation) |allocation|
            group.device.general_heap.free(allocation);
        if (group.sampler_allocation) |allocation|
            group.device.sampler_heap.free(allocation);

        for (group.buffers.items) |buffer| buffer.manager.release();
        for (group.textures.items) |texture| texture.manager.release();

        group.buffers.deinit(allocator);
        group.textures.deinit(allocator);
        group.accesses.deinit(allocator);
        allocator.free(group.dynamic_resources);
        allocator.destroy(group);
    }
};

pub const PipelineLayout = struct {
    pub const Function = struct {
        stage: sysgpu.ShaderStageFlags,
        shader_module: *ShaderModule,
        entry_point: [*:0]const u8,
    };

    manager: utils.Manager(PipelineLayout) = .{},
    root_signature: *c.ID3D12RootSignature,
    group_layouts: []*BindGroupLayout,
    group_parameter_indices: std.BoundedArray(u32, limits.max_bind_groups),

    pub fn init(device: *Device, desc: *const sysgpu.PipelineLayout.Descriptor) !*PipelineLayout {
        const d3d_device = device.d3d_device;
        var hr: c.HRESULT = undefined;

        // Per Bind Group:
        // - up to 1 descriptor table for CBV/SRV/UAV
        // - up to 1 descriptor table for Sampler
        // - 1 root descriptor per dynamic resource
        // Root signature 1.1 hints not supported yet

        var group_layouts = try allocator.alloc(*BindGroupLayout, desc.bind_group_layout_count);
        errdefer allocator.free(group_layouts);

        var group_parameter_indices = std.BoundedArray(u32, limits.max_bind_groups){};

        var parameter_count: u32 = 0;
        var range_count: u32 = 0;
        for (0..desc.bind_group_layout_count) |i| {
            const layout: *BindGroupLayout = @ptrCast(@alignCast(desc.bind_group_layouts.?[i]));
            layout.manager.reference();
            group_layouts[i] = layout;
            group_parameter_indices.appendAssumeCapacity(parameter_count);

            var general_entry_count: u32 = 0;
            var sampler_entry_count: u32 = 0;
            for (layout.entries.items) |entry| {
                if (entry.dynamic_index) |_| {
                    parameter_count += 1;
                } else if (entry.sampler.type != .undefined) {
                    sampler_entry_count += 1;
                    range_count += 1;
                } else {
                    general_entry_count += 1;
                    range_count += 1;
                }
            }

            if (general_entry_count > 0)
                parameter_count += 1;
            if (sampler_entry_count > 0)
                parameter_count += 1;
        }

        var parameters = try std.ArrayListUnmanaged(c.D3D12_ROOT_PARAMETER).initCapacity(allocator, parameter_count);
        defer parameters.deinit(allocator);

        var ranges = try std.ArrayListUnmanaged(c.D3D12_DESCRIPTOR_RANGE).initCapacity(allocator, range_count);
        defer ranges.deinit(allocator);

        for (0..desc.bind_group_layout_count) |group_index| {
            const layout: *BindGroupLayout = group_layouts[group_index];

            // General Table
            {
                const entry_range_base = ranges.items.len;
                for (layout.entries.items) |entry| {
                    if (entry.dynamic_index == null and entry.sampler.type == .undefined) {
                        ranges.appendAssumeCapacity(.{
                            .RangeType = entry.range_type,
                            .NumDescriptors = 1,
                            .BaseShaderRegister = entry.binding,
                            .RegisterSpace = @intCast(group_index),
                            .OffsetInDescriptorsFromTableStart = c.D3D12_DESCRIPTOR_RANGE_OFFSET_APPEND,
                        });
                    }
                }
                const entry_range_count = ranges.items.len - entry_range_base;
                if (entry_range_count > 0) {
                    parameters.appendAssumeCapacity(.{
                        .ParameterType = c.D3D12_ROOT_PARAMETER_TYPE_DESCRIPTOR_TABLE,
                        .unnamed_0 = .{
                            .DescriptorTable = .{
                                .NumDescriptorRanges = @intCast(entry_range_count),
                                .pDescriptorRanges = &ranges.items[entry_range_base],
                            },
                        },
                        .ShaderVisibility = c.D3D12_SHADER_VISIBILITY_ALL,
                    });
                }
            }

            // Sampler Table
            {
                const entry_range_base = ranges.items.len;
                for (layout.entries.items) |entry| {
                    if (entry.dynamic_index == null and entry.sampler.type != .undefined) {
                        ranges.appendAssumeCapacity(.{
                            .RangeType = entry.range_type,
                            .NumDescriptors = 1,
                            .BaseShaderRegister = entry.binding,
                            .RegisterSpace = @intCast(group_index),
                            .OffsetInDescriptorsFromTableStart = c.D3D12_DESCRIPTOR_RANGE_OFFSET_APPEND,
                        });
                    }
                }
                const entry_range_count = ranges.items.len - entry_range_base;
                if (entry_range_count > 0) {
                    parameters.appendAssumeCapacity(.{
                        .ParameterType = c.D3D12_ROOT_PARAMETER_TYPE_DESCRIPTOR_TABLE,
                        .unnamed_0 = .{
                            .DescriptorTable = .{
                                .NumDescriptorRanges = @intCast(entry_range_count),
                                .pDescriptorRanges = &ranges.items[entry_range_base],
                            },
                        },
                        .ShaderVisibility = c.D3D12_SHADER_VISIBILITY_ALL,
                    });
                }
            }

            // Dynamic Resources
            for (layout.entries.items) |entry| {
                if (entry.dynamic_index) |dynamic_index| {
                    const layout_dynamic_entry = layout.dynamic_entries.items[dynamic_index];
                    parameters.appendAssumeCapacity(.{
                        .ParameterType = layout_dynamic_entry.parameter_type,
                        .unnamed_0 = .{
                            .Descriptor = .{
                                .ShaderRegister = entry.binding,
                                .RegisterSpace = @intCast(group_index),
                            },
                        },
                        .ShaderVisibility = c.D3D12_SHADER_VISIBILITY_ALL,
                    });
                }
            }
        }

        var root_signature_blob: *c.ID3DBlob = undefined;
        var opt_errors: ?*c.ID3DBlob = null;
        hr = c.D3D12SerializeRootSignature(
            &c.D3D12_ROOT_SIGNATURE_DESC{
                .NumParameters = @intCast(parameters.items.len),
                .pParameters = parameters.items.ptr,
                .NumStaticSamplers = 0,
                .pStaticSamplers = null,
                .Flags = c.D3D12_ROOT_SIGNATURE_FLAG_ALLOW_INPUT_ASSEMBLER_INPUT_LAYOUT, // TODO - would like a flag for this
            },
            c.D3D_ROOT_SIGNATURE_VERSION_1,
            @ptrCast(&root_signature_blob),
            @ptrCast(&opt_errors),
        );
        if (opt_errors) |errors| {
            const message: [*:0]const u8 = @ptrCast(errors.lpVtbl.*.GetBufferPointer.?(errors).?);
            std.debug.print("{s}\n", .{message});
            _ = errors.lpVtbl.*.Release.?(errors);
        }
        if (hr != c.S_OK) {
            return error.SerializeRootSignatureFailed;
        }
        defer _ = root_signature_blob.lpVtbl.*.Release.?(root_signature_blob);

        var root_signature: *c.ID3D12RootSignature = undefined;
        hr = d3d_device.lpVtbl.*.CreateRootSignature.?(
            d3d_device,
            0,
            root_signature_blob.lpVtbl.*.GetBufferPointer.?(root_signature_blob),
            root_signature_blob.lpVtbl.*.GetBufferSize.?(root_signature_blob),
            &c.IID_ID3D12RootSignature,
            @ptrCast(&root_signature),
        );
        errdefer _ = root_signature.lpVtbl.*.Release.?(root_signature);

        // Result
        const layout = try allocator.create(PipelineLayout);
        layout.* = .{
            .root_signature = root_signature,
            .group_layouts = group_layouts,
            .group_parameter_indices = group_parameter_indices,
        };
        return layout;
    }

    pub fn initDefault(device: *Device, default_pipeline_layout: utils.DefaultPipelineLayoutDescriptor) !*PipelineLayout {
        const groups = default_pipeline_layout.groups;
        var bind_group_layouts = std.BoundedArray(*sysgpu.BindGroupLayout, limits.max_bind_groups){};
        defer {
            for (bind_group_layouts.slice()) |bind_group_layout| bind_group_layout.release();
        }

        for (groups.slice()) |entries| {
            const bind_group_layout = try device.createBindGroupLayout(
                &sysgpu.BindGroupLayout.Descriptor.init(.{ .entries = entries.items }),
            );
            bind_group_layouts.appendAssumeCapacity(@ptrCast(bind_group_layout));
        }

        return device.createPipelineLayout(
            &sysgpu.PipelineLayout.Descriptor.init(.{ .bind_group_layouts = bind_group_layouts.slice() }),
        );
    }

    pub fn deinit(layout: *PipelineLayout) void {
        const root_signature = layout.root_signature;

        for (layout.group_layouts) |group_layout| group_layout.manager.release();

        _ = root_signature.lpVtbl.*.Release.?(root_signature);
        allocator.free(layout.group_layouts);
        allocator.destroy(layout);
    }
};

pub const ShaderModule = struct {
    manager: utils.Manager(ShaderModule) = .{},
    code: union(enum) {
        code: []const u8,
        air: *shader.Air,
    },

    pub fn initAir(device: *Device, air: *shader.Air) !*ShaderModule {
        _ = device;
        const module = try allocator.create(ShaderModule);
        module.* = .{ .code = .{ .air = air } };
        return module;
    }

    pub fn deinit(module: *ShaderModule) void {
        if (module.code == .air) {
            module.code.air.deinit(allocator);
            allocator.destroy(module.code.air);
        }
        allocator.destroy(module);
    }

    // Internal
    fn compile(module: *ShaderModule, entrypoint: [*:0]const u8, target: [*:0]const u8) !*c.ID3DBlob {
        var hr: c.HRESULT = undefined;

        const code = switch (module.code) {
            .air => |air| try shader.CodeGen.generate(allocator, air, .hlsl, false, .{ .emit_source_file = "" }, null, null, null),
            .code => |code| code,
        };
        defer if (module.code == .air) allocator.free(code);

        var flags: u32 = 0;
        if (debug_enabled)
            flags |= c.D3DCOMPILE_DEBUG | c.D3DCOMPILE_SKIP_OPTIMIZATION;

        var shader_blob: *c.ID3DBlob = undefined;
        var opt_errors: ?*c.ID3DBlob = null;
        hr = c.D3DCompile(
            code.ptr,
            code.len,
            null,
            null,
            null,
            entrypoint,
            target,
            flags,
            0,
            @ptrCast(&shader_blob),
            @ptrCast(&opt_errors),
        );
        if (opt_errors) |errors| {
            const message: [*:0]const u8 = @ptrCast(errors.lpVtbl.*.GetBufferPointer.?(errors).?);
            std.debug.print("{s}\n", .{message});
            _ = errors.lpVtbl.*.Release.?(errors);
        }
        if (hr != c.S_OK) {
            return error.CompileShaderFailed;
        }

        return shader_blob;
    }
};

pub const ComputePipeline = struct {
    manager: utils.Manager(ComputePipeline) = .{},
    device: *Device,
    d3d_pipeline: *c.ID3D12PipelineState,
    layout: *PipelineLayout,

    pub fn init(device: *Device, desc: *const sysgpu.ComputePipeline.Descriptor) !*ComputePipeline {
        const d3d_device = device.d3d_device;
        var hr: c.HRESULT = undefined;

        const compute_module: *ShaderModule = @ptrCast(@alignCast(desc.compute.module));

        // Pipeline Layout
        var layout: *PipelineLayout = undefined;
        if (desc.layout) |layout_raw| {
            layout = @ptrCast(@alignCast(layout_raw));
            layout.manager.reference();
        } else if (compute_module.code == .air) {
            var layout_desc = utils.DefaultPipelineLayoutDescriptor.init(allocator);
            defer layout_desc.deinit();

            try layout_desc.addFunction(compute_module.code.air, .{ .compute = true }, desc.compute.entry_point);
            layout = try PipelineLayout.initDefault(device, layout_desc);
        } else {
            @panic(
                \\Cannot create pipeline descriptor autoamtically.
                \\Please provide it yourself or write the shader in WGSL.
            );
        }
        errdefer layout.manager.release();

        // Shaders
        const compute_shader = try compute_module.compile(desc.compute.entry_point, "cs_5_1");
        defer _ = compute_shader.lpVtbl.*.Release.?(compute_shader);

        // PSO
        var d3d_pipeline: *c.ID3D12PipelineState = undefined;
        hr = d3d_device.lpVtbl.*.CreateComputePipelineState.?(
            d3d_device,
            &c.D3D12_COMPUTE_PIPELINE_STATE_DESC{
                .pRootSignature = layout.root_signature,
                .CS = conv.d3d12ShaderBytecode(compute_shader),
                .NodeMask = 0,
                .CachedPSO = .{ .pCachedBlob = null, .CachedBlobSizeInBytes = 0 },
                .Flags = c.D3D12_PIPELINE_STATE_FLAG_NONE,
            },
            &c.IID_ID3D12PipelineState,
            @ptrCast(&d3d_pipeline),
        );
        if (hr != c.S_OK) {
            return error.CreateComputePipelineFailed;
        }
        errdefer _ = d3d_pipeline.lpVtbl.*.Release.?(d3d_pipeline);

        if (desc.label) |label|
            setDebugName(@ptrCast(d3d_pipeline), label);

        // Result
        const pipeline = try allocator.create(ComputePipeline);
        pipeline.* = .{
            .device = device,
            .d3d_pipeline = d3d_pipeline,
            .layout = layout,
        };
        return pipeline;
    }

    pub fn deinit(pipeline: *ComputePipeline) void {
        const d3d_pipeline = pipeline.d3d_pipeline;

        pipeline.layout.manager.release();
        _ = d3d_pipeline.lpVtbl.*.Release.?(d3d_pipeline);
        allocator.destroy(pipeline);
    }

    pub fn getBindGroupLayout(pipeline: *ComputePipeline, group_index: u32) *BindGroupLayout {
        return @ptrCast(pipeline.layout.group_layouts[group_index]);
    }
};

pub const RenderPipeline = struct {
    manager: utils.Manager(RenderPipeline) = .{},
    device: *Device,
    d3d_pipeline: *c.ID3D12PipelineState,
    layout: *PipelineLayout,
    topology: c.D3D12_PRIMITIVE_TOPOLOGY_TYPE,
    vertex_strides: std.BoundedArray(c.UINT, limits.max_vertex_buffers),

    pub fn init(device: *Device, desc: *const sysgpu.RenderPipeline.Descriptor) !*RenderPipeline {
        const d3d_device = device.d3d_device;
        var hr: c.HRESULT = undefined;

        const vertex_module: *ShaderModule = @ptrCast(@alignCast(desc.vertex.module));

        // Pipeline Layout
        var layout: *PipelineLayout = undefined;
        if (desc.layout) |layout_raw| {
            layout = @ptrCast(@alignCast(layout_raw));
            layout.manager.reference();
        } else if (vertex_module.code == .air) {
            var layout_desc = utils.DefaultPipelineLayoutDescriptor.init(allocator);
            defer layout_desc.deinit();

            try layout_desc.addFunction(vertex_module.code.air, .{ .vertex = true }, desc.vertex.entry_point);
            if (desc.fragment) |frag| {
                const frag_module: *ShaderModule = @ptrCast(@alignCast(frag.module));
                if (frag_module.code == .air) {
                    try layout_desc.addFunction(frag_module.code.air, .{ .fragment = true }, frag.entry_point);
                } else {
                    @panic(
                        \\Cannot create pipeline descriptor autoamtically.
                        \\Please provide it yourself or write the shader in WGSL.
                    );
                }
            }
            layout = try PipelineLayout.initDefault(device, layout_desc);
        } else {
            @panic(
                \\Cannot create pipeline descriptor autoamtically.
                \\Please provide it yourself or write the shader in WGSL.
            );
        }
        errdefer layout.manager.release();

        // Shaders
        const vertex_shader = try vertex_module.compile(desc.vertex.entry_point, "vs_5_1");
        defer _ = vertex_shader.lpVtbl.*.Release.?(vertex_shader);

        var opt_pixel_shader: ?*c.ID3DBlob = null;
        if (desc.fragment) |frag| {
            const frag_module: *ShaderModule = @ptrCast(@alignCast(frag.module));
            opt_pixel_shader = try frag_module.compile(frag.entry_point, "ps_5_1");
        }
        defer if (opt_pixel_shader) |pixel_shader| {
            _ = pixel_shader.lpVtbl.*.Release.?(pixel_shader);
        };

        // PSO
        var input_elements = std.BoundedArray(c.D3D12_INPUT_ELEMENT_DESC, limits.max_vertex_buffers){};
        var vertex_strides = std.BoundedArray(c.UINT, limits.max_vertex_buffers){};
        for (0..desc.vertex.buffer_count) |i| {
            const buffer = desc.vertex.buffers.?[i];
            for (0..buffer.attribute_count) |j| {
                const attr = buffer.attributes.?[j];
                input_elements.appendAssumeCapacity(conv.d3d12InputElementDesc(i, buffer, attr));
            }
            vertex_strides.appendAssumeCapacity(@intCast(buffer.array_stride));
        }

        var num_render_targets: usize = 0;
        var rtv_formats = [_]c.DXGI_FORMAT{c.DXGI_FORMAT_UNKNOWN} ** limits.max_color_attachments;
        if (desc.fragment) |frag| {
            num_render_targets = frag.target_count;
            for (0..frag.target_count) |i| {
                const target = frag.targets.?[i];
                rtv_formats[i] = conv.dxgiFormatForTexture(target.format);
            }
        }

        var d3d_pipeline: *c.ID3D12PipelineState = undefined;
        hr = d3d_device.lpVtbl.*.CreateGraphicsPipelineState.?(
            d3d_device,
            &c.D3D12_GRAPHICS_PIPELINE_STATE_DESC{
                .pRootSignature = layout.root_signature,
                .VS = conv.d3d12ShaderBytecode(vertex_shader),
                .PS = conv.d3d12ShaderBytecode(opt_pixel_shader),
                .DS = conv.d3d12ShaderBytecode(null),
                .HS = conv.d3d12ShaderBytecode(null),
                .GS = conv.d3d12ShaderBytecode(null),
                .StreamOutput = conv.d3d12StreamOutputDesc(),
                .BlendState = conv.d3d12BlendDesc(desc),
                .SampleMask = desc.multisample.mask,
                .RasterizerState = conv.d3d12RasterizerDesc(desc),
                .DepthStencilState = conv.d3d12DepthStencilDesc(desc.depth_stencil),
                .InputLayout = .{
                    .pInputElementDescs = if (desc.vertex.buffer_count > 0) &input_elements.buffer else null,
                    .NumElements = @intCast(input_elements.len),
                },
                .IBStripCutValue = conv.d3d12IndexBufferStripCutValue(desc.primitive.strip_index_format),
                .PrimitiveTopologyType = conv.d3d12PrimitiveTopologyType(desc.primitive.topology),
                .NumRenderTargets = @intCast(num_render_targets),
                .RTVFormats = rtv_formats,
                .DSVFormat = if (desc.depth_stencil) |ds| conv.dxgiFormatForTexture(ds.format) else c.DXGI_FORMAT_UNKNOWN,
                .SampleDesc = .{ .Count = desc.multisample.count, .Quality = 0 },
                .NodeMask = 0,
                .CachedPSO = .{ .pCachedBlob = null, .CachedBlobSizeInBytes = 0 },
                .Flags = c.D3D12_PIPELINE_STATE_FLAG_NONE,
            },
            &c.IID_ID3D12PipelineState,
            @ptrCast(&d3d_pipeline),
        );
        if (hr != c.S_OK) {
            return error.CreateRenderPipelineFailed;
        }
        errdefer _ = d3d_pipeline.lpVtbl.*.Release.?(d3d_pipeline);

        if (desc.label) |label|
            setDebugName(@ptrCast(d3d_pipeline), label);

        // Result
        const pipeline = try allocator.create(RenderPipeline);
        pipeline.* = .{
            .d3d_pipeline = d3d_pipeline,
            .device = device,
            .layout = layout,
            .topology = conv.d3d12PrimitiveTopology(desc.primitive.topology),
            .vertex_strides = vertex_strides,
        };
        return pipeline;
    }

    pub fn deinit(pipeline: *RenderPipeline) void {
        const d3d_pipeline = pipeline.d3d_pipeline;

        pipeline.layout.manager.release();
        _ = d3d_pipeline.lpVtbl.*.Release.?(d3d_pipeline);
        allocator.destroy(pipeline);
    }

    pub fn getBindGroupLayout(pipeline: *RenderPipeline, group_index: u32) *BindGroupLayout {
        return @ptrCast(pipeline.layout.group_layouts[group_index]);
    }
};

pub const CommandBuffer = struct {
    pub const StreamingResult = struct {
        d3d_resource: *c.ID3D12Resource,
        map: [*]u8,
        offset: u32,
    };

    manager: utils.Manager(CommandBuffer) = .{},
    device: *Device,
    command_allocator: *c.ID3D12CommandAllocator,
    command_list: *c.ID3D12GraphicsCommandList,
    reference_tracker: *ReferenceTracker,
    rtv_allocation: DescriptorAllocation = .{ .index = 0 },
    rtv_next_index: u32 = rtv_block_size,
    upload_buffer: ?*c.ID3D12Resource = null,
    upload_map: ?[*]u8 = null,
    upload_next_offset: u32 = upload_page_size,

    pub fn init(device: *Device) !*CommandBuffer {
        const command_allocator = try device.command_manager.createCommandAllocator();
        errdefer device.command_manager.destroyCommandAllocator(command_allocator);

        const command_list = try device.command_manager.createCommandList(command_allocator);
        errdefer device.command_manager.destroyCommandList(command_list);

        const heaps = [2]*c.ID3D12DescriptorHeap{ device.general_heap.d3d_heap, device.sampler_heap.d3d_heap };
        command_list.lpVtbl.*.SetDescriptorHeaps.?(
            command_list,
            2,
            &heaps,
        );

        const reference_tracker = try ReferenceTracker.init(device, command_allocator);
        errdefer reference_tracker.deinit();

        const command_buffer = try allocator.create(CommandBuffer);
        command_buffer.* = .{
            .device = device,
            .command_allocator = command_allocator,
            .command_list = command_list,
            .reference_tracker = reference_tracker,
        };
        return command_buffer;
    }

    pub fn deinit(command_buffer: *CommandBuffer) void {
        // reference_tracker lifetime is managed externally
        // command_allocator lifetime is managed externally
        // command_list lifetime is managed externally
        allocator.destroy(command_buffer);
    }

    // Internal
    pub fn upload(command_buffer: *CommandBuffer, size: u64) !StreamingResult {
        if (command_buffer.upload_next_offset + size > upload_page_size) {
            const streaming_manager = &command_buffer.device.streaming_manager;
            var hr: c.HRESULT = undefined;

            std.debug.assert(size <= upload_page_size); // TODO - support large uploads
            const resource = try streaming_manager.acquire();
            const d3d_resource = resource.d3d_resource;

            try command_buffer.reference_tracker.referenceUploadPage(resource);
            command_buffer.upload_buffer = d3d_resource;

            var map: ?*anyopaque = null;
            hr = d3d_resource.lpVtbl.*.Map.?(d3d_resource, 0, null, &map);
            if (hr != c.S_OK) {
                return error.MapForUploadFailed;
            }

            command_buffer.upload_map = @ptrCast(map);
            command_buffer.upload_next_offset = 0;
        }

        const offset = command_buffer.upload_next_offset;
        command_buffer.upload_next_offset = @intCast(utils.alignUp(offset + size, limits.min_uniform_buffer_offset_alignment));
        return StreamingResult{
            .d3d_resource = command_buffer.upload_buffer.?,
            .map = command_buffer.upload_map.? + offset,
            .offset = offset,
        };
    }

    pub fn allocateRtvDescriptors(command_buffer: *CommandBuffer, count: usize) !c.D3D12_CPU_DESCRIPTOR_HANDLE {
        if (count == 0) return .{ .ptr = 0 };

        var rtv_heap = &command_buffer.device.rtv_heap;

        if (command_buffer.rtv_next_index + count > rtv_block_size) {
            command_buffer.rtv_allocation = try rtv_heap.alloc();

            try command_buffer.reference_tracker.referenceRtvDescriptorBlock(command_buffer.rtv_allocation);
            command_buffer.rtv_next_index = 0;
        }

        const index = command_buffer.rtv_next_index;
        command_buffer.rtv_next_index = @intCast(index + count);
        return rtv_heap.cpuDescriptor(command_buffer.rtv_allocation.index + index);
    }

    pub fn allocateDsvDescriptor(command_buffer: *CommandBuffer) !c.D3D12_CPU_DESCRIPTOR_HANDLE {
        var dsv_heap = &command_buffer.device.dsv_heap;

        const allocation = try dsv_heap.alloc();
        try command_buffer.reference_tracker.referenceDsvDescriptorBlock(allocation);

        return dsv_heap.cpuDescriptor(allocation.index);
    }
};

pub const ReferenceTracker = struct {
    device: *Device,
    command_allocator: *c.ID3D12CommandAllocator,
    fence_value: u64 = 0,
    buffers: std.ArrayListUnmanaged(*Buffer) = .{},
    textures: std.ArrayListUnmanaged(*Texture) = .{},
    bind_groups: std.ArrayListUnmanaged(*BindGroup) = .{},
    compute_pipelines: std.ArrayListUnmanaged(*ComputePipeline) = .{},
    render_pipelines: std.ArrayListUnmanaged(*RenderPipeline) = .{},
    rtv_descriptor_blocks: std.ArrayListUnmanaged(DescriptorAllocation) = .{},
    dsv_descriptor_blocks: std.ArrayListUnmanaged(DescriptorAllocation) = .{},
    upload_pages: std.ArrayListUnmanaged(Resource) = .{},

    pub fn init(device: *Device, command_allocator: *c.ID3D12CommandAllocator) !*ReferenceTracker {
        const tracker = try allocator.create(ReferenceTracker);
        tracker.* = .{
            .device = device,
            .command_allocator = command_allocator,
        };
        return tracker;
    }

    pub fn deinit(tracker: *ReferenceTracker) void {
        const device = tracker.device;

        device.command_manager.destroyCommandAllocator(tracker.command_allocator);

        for (tracker.buffers.items) |buffer| {
            buffer.gpu_count -= 1;
            buffer.manager.release();
        }

        for (tracker.textures.items) |texture| {
            texture.manager.release();
        }

        for (tracker.bind_groups.items) |group| {
            for (group.buffers.items) |buffer| buffer.gpu_count -= 1;
            group.manager.release();
        }

        for (tracker.compute_pipelines.items) |pipeline| {
            pipeline.manager.release();
        }

        for (tracker.render_pipelines.items) |pipeline| {
            pipeline.manager.release();
        }

        for (tracker.rtv_descriptor_blocks.items) |block| {
            device.rtv_heap.free(block);
        }

        for (tracker.dsv_descriptor_blocks.items) |block| {
            device.dsv_heap.free(block);
        }

        for (tracker.upload_pages.items) |resource| {
            device.streaming_manager.release(resource);
        }

        tracker.buffers.deinit(allocator);
        tracker.textures.deinit(allocator);
        tracker.bind_groups.deinit(allocator);
        tracker.compute_pipelines.deinit(allocator);
        tracker.render_pipelines.deinit(allocator);
        tracker.rtv_descriptor_blocks.deinit(allocator);
        tracker.dsv_descriptor_blocks.deinit(allocator);
        tracker.upload_pages.deinit(allocator);
        allocator.destroy(tracker);
    }

    pub fn referenceBuffer(tracker: *ReferenceTracker, buffer: *Buffer) !void {
        buffer.manager.reference();
        try tracker.buffers.append(allocator, buffer);
    }

    pub fn referenceTexture(tracker: *ReferenceTracker, texture: *Texture) !void {
        texture.manager.reference();
        try tracker.textures.append(allocator, texture);
    }

    pub fn referenceBindGroup(tracker: *ReferenceTracker, group: *BindGroup) !void {
        group.manager.reference();
        try tracker.bind_groups.append(allocator, group);
    }

    pub fn referenceComputePipeline(tracker: *ReferenceTracker, pipeline: *ComputePipeline) !void {
        pipeline.manager.reference();
        try tracker.compute_pipelines.append(allocator, pipeline);
    }

    pub fn referenceRenderPipeline(tracker: *ReferenceTracker, pipeline: *RenderPipeline) !void {
        pipeline.manager.reference();
        try tracker.render_pipelines.append(allocator, pipeline);
    }

    pub fn referenceRtvDescriptorBlock(tracker: *ReferenceTracker, block: DescriptorAllocation) !void {
        try tracker.rtv_descriptor_blocks.append(allocator, block);
    }

    pub fn referenceDsvDescriptorBlock(tracker: *ReferenceTracker, block: DescriptorAllocation) !void {
        try tracker.dsv_descriptor_blocks.append(allocator, block);
    }

    pub fn referenceUploadPage(tracker: *ReferenceTracker, upload_page: Resource) !void {
        try tracker.upload_pages.append(allocator, upload_page);
    }

    pub fn submit(tracker: *ReferenceTracker, queue: *Queue) !void {
        tracker.fence_value = queue.fence_value;

        for (tracker.buffers.items) |buffer| {
            buffer.gpu_count += 1;
        }

        for (tracker.bind_groups.items) |group| {
            for (group.buffers.items) |buffer| buffer.gpu_count += 1;
        }

        try tracker.device.reference_trackers.append(allocator, tracker);
    }
};

pub const CommandEncoder = struct {
    manager: utils.Manager(CommandEncoder) = .{},
    device: *Device,
    command_buffer: *CommandBuffer,
    reference_tracker: *ReferenceTracker,
    state_tracker: StateTracker = .{},

    pub fn init(device: *Device, desc: ?*const sysgpu.CommandEncoder.Descriptor) !*CommandEncoder {
        // TODO
        _ = desc;

        const command_buffer = try CommandBuffer.init(device);

        var encoder = try allocator.create(CommandEncoder);
        encoder.* = .{
            .device = device,
            .command_buffer = command_buffer,
            .reference_tracker = command_buffer.reference_tracker,
        };
        encoder.state_tracker.init(device);
        return encoder;
    }

    pub fn deinit(encoder: *CommandEncoder) void {
        encoder.state_tracker.deinit();
        encoder.command_buffer.manager.release();
        allocator.destroy(encoder);
    }

    pub fn beginComputePass(encoder: *CommandEncoder, desc: *const sysgpu.ComputePassDescriptor) !*ComputePassEncoder {
        return ComputePassEncoder.init(encoder, desc);
    }

    pub fn beginRenderPass(encoder: *CommandEncoder, desc: *const sysgpu.RenderPassDescriptor) !*RenderPassEncoder {
        try encoder.state_tracker.endPass();
        return RenderPassEncoder.init(encoder, desc);
    }

    pub fn copyBufferToBuffer(
        encoder: *CommandEncoder,
        source: *Buffer,
        source_offset: u64,
        destination: *Buffer,
        destination_offset: u64,
        size: u64,
    ) !void {
        const command_list = encoder.command_buffer.command_list;

        try encoder.reference_tracker.referenceBuffer(source);
        try encoder.reference_tracker.referenceBuffer(destination);
        try encoder.state_tracker.transition(&source.resource, source.resource.read_state);
        try encoder.state_tracker.transition(&destination.resource, c.D3D12_RESOURCE_STATE_COPY_DEST);
        encoder.state_tracker.flush(command_list);

        command_list.lpVtbl.*.CopyBufferRegion.?(
            command_list,
            destination.resource.d3d_resource,
            destination_offset,
            source.resource.d3d_resource,
            source_offset,
            size,
        );
    }

    pub fn copyBufferToTexture(
        encoder: *CommandEncoder,
        source: *const sysgpu.ImageCopyBuffer,
        destination: *const sysgpu.ImageCopyTexture,
        copy_size_raw: *const sysgpu.Extent3D,
    ) !void {
        const command_list = encoder.command_buffer.command_list;
        const source_buffer: *Buffer = @ptrCast(@alignCast(source.buffer));
        const destination_texture: *Texture = @ptrCast(@alignCast(destination.texture));

        try encoder.reference_tracker.referenceBuffer(source_buffer);
        try encoder.reference_tracker.referenceTexture(destination_texture);
        try encoder.state_tracker.transition(&source_buffer.resource, source_buffer.resource.read_state);
        try encoder.state_tracker.transition(&destination_texture.resource, c.D3D12_RESOURCE_STATE_COPY_DEST);
        encoder.state_tracker.flush(command_list);

        const copy_size = utils.calcExtent(destination_texture.dimension, copy_size_raw.*);
        const destination_origin = utils.calcOrigin(destination_texture.dimension, destination.origin);
        const destination_subresource_index = destination_texture.calcSubresource(destination.mip_level, destination_origin.array_slice);

        std.debug.assert(copy_size.array_count == 1); // TODO

        command_list.lpVtbl.*.CopyTextureRegion.?(
            command_list,
            &.{
                .pResource = destination_texture.resource.d3d_resource,
                .Type = c.D3D12_TEXTURE_COPY_TYPE_SUBRESOURCE_INDEX,
                .unnamed_0 = .{
                    .SubresourceIndex = destination_subresource_index,
                },
            },
            destination_origin.x,
            destination_origin.y,
            destination_origin.z,
            &.{
                .pResource = source_buffer.resource.d3d_resource,
                .Type = c.D3D12_TEXTURE_COPY_TYPE_PLACED_FOOTPRINT,
                .unnamed_0 = .{
                    .PlacedFootprint = .{
                        .Offset = source.layout.offset,
                        .Footprint = .{
                            .Format = conv.dxgiFormatForTexture(destination_texture.format),
                            .Width = copy_size.width,
                            .Height = copy_size.height,
                            .Depth = copy_size.depth,
                            .RowPitch = source.layout.bytes_per_row,
                        },
                    },
                },
            },
            null,
        );
    }

    pub fn copyTextureToTexture(
        encoder: *CommandEncoder,
        source: *const sysgpu.ImageCopyTexture,
        destination: *const sysgpu.ImageCopyTexture,
        copy_size_raw: *const sysgpu.Extent3D,
    ) !void {
        const command_list = encoder.command_buffer.command_list;
        const source_texture: *Texture = @ptrCast(@alignCast(source.texture));
        const destination_texture: *Texture = @ptrCast(@alignCast(destination.texture));

        try encoder.reference_tracker.referenceTexture(source_texture);
        try encoder.reference_tracker.referenceTexture(destination_texture);
        try encoder.state_tracker.transition(&source_texture.resource, source_texture.resource.read_state);
        try encoder.state_tracker.transition(&destination_texture.resource, c.D3D12_RESOURCE_STATE_COPY_DEST);
        encoder.state_tracker.flush(command_list);

        const copy_size = utils.calcExtent(destination_texture.dimension, copy_size_raw.*);
        const source_origin = utils.calcOrigin(source_texture.dimension, source.origin);
        const destination_origin = utils.calcOrigin(destination_texture.dimension, destination.origin);

        const source_subresource_index = source_texture.calcSubresource(source.mip_level, source_origin.array_slice);
        const destination_subresource_index = destination_texture.calcSubresource(destination.mip_level, destination_origin.array_slice);

        std.debug.assert(copy_size.array_count == 1); // TODO

        command_list.lpVtbl.*.CopyTextureRegion.?(
            command_list,
            &.{
                .pResource = destination_texture.resource.d3d_resource,
                .Type = c.D3D12_TEXTURE_COPY_TYPE_SUBRESOURCE_INDEX,
                .unnamed_0 = .{
                    .SubresourceIndex = destination_subresource_index,
                },
            },
            destination_origin.x,
            destination_origin.y,
            destination_origin.z,
            &.{
                .pResource = source_texture.resource.d3d_resource,
                .Type = c.D3D12_TEXTURE_COPY_TYPE_SUBRESOURCE_INDEX,
                .unnamed_0 = .{
                    .SubresourceIndex = source_subresource_index,
                },
            },
            &.{
                .left = source_origin.x,
                .top = source_origin.y,
                .front = source_origin.z,
                .right = source_origin.x + copy_size.width,
                .bottom = source_origin.y + copy_size.height,
                .back = source_origin.z + copy_size.depth,
            },
        );
    }

    pub fn finish(encoder: *CommandEncoder, desc: *const sysgpu.CommandBuffer.Descriptor) !*CommandBuffer {
        const command_list = encoder.command_buffer.command_list;
        var hr: c.HRESULT = undefined;

        try encoder.state_tracker.endPass();
        encoder.state_tracker.flush(command_list);

        hr = command_list.lpVtbl.*.Close.?(command_list);
        if (hr != c.S_OK) {
            return error.CommandListCloseFailed;
        }

        if (desc.label) |label|
            setDebugName(@ptrCast(command_list), label);

        return encoder.command_buffer;
    }

    pub fn writeBuffer(encoder: *CommandEncoder, buffer: *Buffer, offset: u64, data: [*]const u8, size: u64) !void {
        const command_list = encoder.command_buffer.command_list;

        const stream = try encoder.command_buffer.upload(size);
        @memcpy(stream.map[0..size], data[0..size]);

        try encoder.reference_tracker.referenceBuffer(buffer);
        try encoder.state_tracker.transition(&buffer.resource, c.D3D12_RESOURCE_STATE_COPY_DEST);
        encoder.state_tracker.flush(command_list);

        command_list.lpVtbl.*.CopyBufferRegion.?(
            command_list,
            buffer.resource.d3d_resource,
            offset,
            stream.d3d_resource,
            stream.offset,
            size,
        );
    }

    pub fn writeTexture(
        encoder: *CommandEncoder,
        destination: *const sysgpu.ImageCopyTexture,
        data: [*]const u8,
        data_size: usize,
        data_layout: *const sysgpu.Texture.DataLayout,
        write_size_raw: *const sysgpu.Extent3D,
    ) !void {
        const command_list = encoder.command_buffer.command_list;
        const destination_texture: *Texture = @ptrCast(@alignCast(destination.texture));

        const stream = try encoder.command_buffer.upload(data_size);
        @memcpy(stream.map[0..data_size], data[0..data_size]);

        try encoder.reference_tracker.referenceTexture(destination_texture);
        try encoder.state_tracker.transition(&destination_texture.resource, c.D3D12_RESOURCE_STATE_COPY_DEST);
        encoder.state_tracker.flush(command_list);

        const write_size = utils.calcExtent(destination_texture.dimension, write_size_raw.*);
        const destination_origin = utils.calcOrigin(destination_texture.dimension, destination.origin);
        const destination_subresource_index = destination_texture.calcSubresource(destination.mip_level, destination_origin.array_slice);

        std.debug.assert(write_size.array_count == 1); // TODO

        command_list.lpVtbl.*.CopyTextureRegion.?(
            command_list,
            &.{
                .pResource = destination_texture.resource.d3d_resource,
                .Type = c.D3D12_TEXTURE_COPY_TYPE_SUBRESOURCE_INDEX,
                .unnamed_0 = .{
                    .SubresourceIndex = destination_subresource_index,
                },
            },
            destination_origin.x,
            destination_origin.y,
            destination_origin.z,
            &.{
                .pResource = stream.d3d_resource,
                .Type = c.D3D12_TEXTURE_COPY_TYPE_PLACED_FOOTPRINT,
                .unnamed_0 = .{
                    .PlacedFootprint = .{
                        .Offset = stream.offset,
                        .Footprint = .{
                            .Format = conv.dxgiFormatForTexture(destination_texture.format),
                            .Width = write_size.width,
                            .Height = write_size.height,
                            .Depth = write_size.depth,
                            .RowPitch = data_layout.bytes_per_row,
                        },
                    },
                },
            },
            null,
        );
    }
};

pub const StateTracker = struct {
    device: *Device = undefined,
    written_set: std.AutoArrayHashMapUnmanaged(*Resource, c.D3D12_RESOURCE_STATES) = .{},
    barriers: std.ArrayListUnmanaged(c.D3D12_RESOURCE_BARRIER) = .{},

    pub fn init(tracker: *StateTracker, device: *Device) void {
        tracker.device = device;
    }

    pub fn deinit(tracker: *StateTracker) void {
        tracker.written_set.deinit(allocator);
        tracker.barriers.deinit(allocator);
    }

    pub fn transition(tracker: *StateTracker, resource: *Resource, new_state: c.D3D12_RESOURCE_STATES) !void {
        const current_state = tracker.written_set.get(resource) orelse resource.read_state;

        if (current_state == c.D3D12_RESOURCE_STATE_UNORDERED_ACCESS and
            new_state == c.D3D12_RESOURCE_STATE_UNORDERED_ACCESS)
        {
            try tracker.addUavBarrier(resource);
        } else if (current_state != new_state) {
            try tracker.written_set.put(allocator, resource, new_state);
            try tracker.addTransitionBarrier(resource, current_state, new_state);
        }
    }

    pub fn flush(tracker: *StateTracker, command_list: *c.ID3D12GraphicsCommandList) void {
        if (tracker.barriers.items.len > 0) {
            command_list.lpVtbl.*.ResourceBarrier.?(
                command_list,
                @intCast(tracker.barriers.items.len),
                tracker.barriers.items.ptr,
            );

            tracker.barriers.clearRetainingCapacity();
        }
    }

    pub fn endPass(tracker: *StateTracker) !void {
        var it = tracker.written_set.iterator();
        while (it.next()) |entry| {
            const resource = entry.key_ptr.*;
            const current_state = entry.value_ptr.*;

            if (current_state != resource.read_state)
                try tracker.addTransitionBarrier(resource, current_state, resource.read_state);
        }

        tracker.written_set.clearRetainingCapacity();
    }

    fn addUavBarrier(tracker: *StateTracker, resource: *Resource) !void {
        try tracker.barriers.append(allocator, .{
            .Type = c.D3D12_RESOURCE_BARRIER_TYPE_UAV,
            .Flags = c.D3D12_RESOURCE_BARRIER_FLAG_NONE,
            .unnamed_0 = .{
                .UAV = .{
                    .pResource = resource.d3d_resource,
                },
            },
        });
    }

    fn addTransitionBarrier(
        tracker: *StateTracker,
        resource: *Resource,
        state_before: c.D3D12_RESOURCE_STATES,
        state_after: c.D3D12_RESOURCE_STATES,
    ) !void {
        try tracker.barriers.append(allocator, .{
            .Type = c.D3D12_RESOURCE_BARRIER_TYPE_TRANSITION,
            .Flags = c.D3D12_RESOURCE_BARRIER_FLAG_NONE,
            .unnamed_0 = .{
                .Transition = .{
                    .pResource = resource.d3d_resource,
                    .Subresource = c.D3D12_RESOURCE_BARRIER_ALL_SUBRESOURCES,
                    .StateBefore = state_before,
                    .StateAfter = state_after,
                },
            },
        });
    }
};

pub const ComputePassEncoder = struct {
    manager: utils.Manager(ComputePassEncoder) = .{},
    command_list: *c.ID3D12GraphicsCommandList,
    reference_tracker: *ReferenceTracker,
    state_tracker: *StateTracker,
    bind_groups: [limits.max_bind_groups]*BindGroup = undefined,
    group_parameter_indices: []u32 = undefined,

    pub fn init(cmd_encoder: *CommandEncoder, desc: *const sysgpu.ComputePassDescriptor) !*ComputePassEncoder {
        _ = desc;
        const command_list = cmd_encoder.command_buffer.command_list;

        const encoder = try allocator.create(ComputePassEncoder);
        encoder.* = .{
            .command_list = command_list,
            .reference_tracker = cmd_encoder.reference_tracker,
            .state_tracker = &cmd_encoder.state_tracker,
        };
        return encoder;
    }

    pub fn deinit(encoder: *ComputePassEncoder) void {
        allocator.destroy(encoder);
    }

    pub fn dispatchWorkgroups(
        encoder: *ComputePassEncoder,
        workgroup_count_x: u32,
        workgroup_count_y: u32,
        workgroup_count_z: u32,
    ) !void {
        const command_list = encoder.command_list;

        const bind_group_count = encoder.group_parameter_indices.len;
        for (encoder.bind_groups[0..bind_group_count]) |group| {
            for (group.accesses.items) |access| {
                if (access.uav) {
                    try encoder.state_tracker.transition(access.resource, c.D3D12_RESOURCE_STATE_UNORDERED_ACCESS);
                } else {
                    try encoder.state_tracker.transition(access.resource, access.resource.read_state);
                }
            }
        }
        encoder.state_tracker.flush(command_list);

        command_list.lpVtbl.*.Dispatch.?(
            command_list,
            workgroup_count_x,
            workgroup_count_y,
            workgroup_count_z,
        );
    }

    pub fn end(encoder: *ComputePassEncoder) void {
        _ = encoder;
    }

    pub fn setBindGroup(
        encoder: *ComputePassEncoder,
        group_index: u32,
        group: *BindGroup,
        dynamic_offset_count: usize,
        dynamic_offsets: ?[*]const u32,
    ) !void {
        const command_list = encoder.command_list;

        try encoder.reference_tracker.referenceBindGroup(group);
        encoder.bind_groups[group_index] = group;

        var parameter_index = encoder.group_parameter_indices[group_index];
        if (group.general_table) |table| {
            command_list.lpVtbl.*.SetComputeRootDescriptorTable.?(
                command_list,
                parameter_index,
                table,
            );
            parameter_index += 1;
        }

        if (group.sampler_table) |table| {
            command_list.lpVtbl.*.SetComputeRootDescriptorTable.?(
                command_list,
                parameter_index,
                table,
            );
            parameter_index += 1;
        }

        for (0..dynamic_offset_count) |i| {
            const dynamic_resource = group.dynamic_resources[i];
            const dynamic_offset = dynamic_offsets.?[i];

            switch (dynamic_resource.parameter_type) {
                c.D3D12_ROOT_PARAMETER_TYPE_CBV => command_list.lpVtbl.*.SetComputeRootConstantBufferView.?(
                    command_list,
                    parameter_index,
                    dynamic_resource.address + dynamic_offset,
                ),
                c.D3D12_ROOT_PARAMETER_TYPE_SRV => command_list.lpVtbl.*.SetComputeRootShaderResourceView.?(
                    command_list,
                    parameter_index,
                    dynamic_resource.address + dynamic_offset,
                ),
                c.D3D12_ROOT_PARAMETER_TYPE_UAV => command_list.lpVtbl.*.SetComputeRootUnorderedAccessView.?(
                    command_list,
                    parameter_index,
                    dynamic_resource.address + dynamic_offset,
                ),
                else => {},
            }

            parameter_index += 1;
        }
    }

    pub fn setPipeline(encoder: *ComputePassEncoder, pipeline: *ComputePipeline) !void {
        const command_list = encoder.command_list;

        try encoder.reference_tracker.referenceComputePipeline(pipeline);

        encoder.group_parameter_indices = pipeline.layout.group_parameter_indices.slice();

        command_list.lpVtbl.*.SetComputeRootSignature.?(
            command_list,
            pipeline.layout.root_signature,
        );

        command_list.lpVtbl.*.SetPipelineState.?(
            command_list,
            pipeline.d3d_pipeline,
        );
    }
};

pub const RenderPassEncoder = struct {
    manager: utils.Manager(RenderPassEncoder) = .{},
    command_list: *c.ID3D12GraphicsCommandList,
    reference_tracker: *ReferenceTracker,
    state_tracker: *StateTracker,
    color_attachments: std.BoundedArray(sysgpu.RenderPassColorAttachment, limits.max_color_attachments) = .{},
    depth_attachment: ?sysgpu.RenderPassDepthStencilAttachment,
    group_parameter_indices: []u32 = undefined,
    vertex_apply_count: u32 = 0,
    vertex_buffer_views: [limits.max_vertex_buffers]c.D3D12_VERTEX_BUFFER_VIEW,
    vertex_strides: []c.UINT = undefined,

    pub fn init(cmd_encoder: *CommandEncoder, desc: *const sysgpu.RenderPassDescriptor) !*RenderPassEncoder {
        const d3d_device = cmd_encoder.device.d3d_device;
        const command_list = cmd_encoder.command_buffer.command_list;

        var width: u32 = 0;
        var height: u32 = 0;
        var color_attachments: std.BoundedArray(sysgpu.RenderPassColorAttachment, limits.max_color_attachments) = .{};
        var rtv_handles = try cmd_encoder.command_buffer.allocateRtvDescriptors(desc.color_attachment_count);
        const descriptor_size = cmd_encoder.device.rtv_heap.descriptor_size;

        var rtv_handle = rtv_handles;
        for (0..desc.color_attachment_count) |i| {
            const attach = desc.color_attachments.?[i];
            if (attach.view) |view_raw| {
                const view: *TextureView = @ptrCast(@alignCast(view_raw));
                const texture = view.texture;

                try cmd_encoder.reference_tracker.referenceTexture(texture);
                try cmd_encoder.state_tracker.transition(&texture.resource, c.D3D12_RESOURCE_STATE_RENDER_TARGET);

                width = view.width();
                height = view.height();
                color_attachments.appendAssumeCapacity(attach);

                // TODO - rtvDesc()
                d3d_device.lpVtbl.*.CreateRenderTargetView.?(
                    d3d_device,
                    texture.resource.d3d_resource,
                    null,
                    rtv_handle,
                );
            } else {
                d3d_device.lpVtbl.*.CreateRenderTargetView.?(
                    d3d_device,
                    null,
                    &.{
                        .Format = c.DXGI_FORMAT_R8G8B8A8_UNORM,
                        .ViewDimension = c.D3D12_RTV_DIMENSION_TEXTURE2D,
                        .unnamed_0 = .{ .Texture2D = .{ .MipSlice = 0, .PlaneSlice = 0 } },
                    },
                    rtv_handle,
                );
            }
            rtv_handle.ptr += descriptor_size;
        }

        var depth_attachment: ?sysgpu.RenderPassDepthStencilAttachment = null;
        var dsv_handle: c.D3D12_CPU_DESCRIPTOR_HANDLE = .{ .ptr = 0 };

        if (desc.depth_stencil_attachment) |attach| {
            const view: *TextureView = @ptrCast(@alignCast(attach.view));
            const texture = view.texture;

            try cmd_encoder.reference_tracker.referenceTexture(texture);
            try cmd_encoder.state_tracker.transition(&texture.resource, c.D3D12_RESOURCE_STATE_DEPTH_WRITE);

            width = view.width();
            height = view.height();
            depth_attachment = attach.*;

            dsv_handle = try cmd_encoder.command_buffer.allocateDsvDescriptor();

            d3d_device.lpVtbl.*.CreateDepthStencilView.?(
                d3d_device,
                texture.resource.d3d_resource,
                null,
                dsv_handle,
            );
        }

        cmd_encoder.state_tracker.flush(command_list);

        command_list.lpVtbl.*.OMSetRenderTargets.?(
            command_list,
            @intCast(desc.color_attachment_count),
            &rtv_handles,
            c.TRUE,
            if (desc.depth_stencil_attachment != null) &dsv_handle else null,
        );

        rtv_handle = rtv_handles;
        for (0..desc.color_attachment_count) |i| {
            const attach = desc.color_attachments.?[i];

            if (attach.load_op == .clear) {
                const clear_color = [4]f32{
                    @floatCast(attach.clear_value.r),
                    @floatCast(attach.clear_value.g),
                    @floatCast(attach.clear_value.b),
                    @floatCast(attach.clear_value.a),
                };
                command_list.lpVtbl.*.ClearRenderTargetView.?(
                    command_list,
                    rtv_handle,
                    &clear_color,
                    0,
                    null,
                );
            }

            rtv_handle.ptr += descriptor_size;
        }

        if (desc.depth_stencil_attachment) |attach| {
            var clear_flags: c.D3D12_CLEAR_FLAGS = 0;

            if (attach.depth_load_op == .clear)
                clear_flags |= c.D3D12_CLEAR_FLAG_DEPTH;
            if (attach.stencil_load_op == .clear)
                clear_flags |= c.D3D12_CLEAR_FLAG_STENCIL;

            if (clear_flags != 0) {
                command_list.lpVtbl.*.ClearDepthStencilView.?(
                    command_list,
                    dsv_handle,
                    clear_flags,
                    attach.depth_clear_value,
                    @intCast(attach.stencil_clear_value),
                    0,
                    null,
                );
            }
        }

        const viewport = c.D3D12_VIEWPORT{
            .TopLeftX = 0,
            .TopLeftY = 0,
            .Width = @floatFromInt(width),
            .Height = @floatFromInt(height),
            .MinDepth = 0,
            .MaxDepth = 1,
        };
        const scissor_rect = c.D3D12_RECT{
            .left = 0,
            .top = 0,
            .right = @intCast(width),
            .bottom = @intCast(height),
        };

        command_list.lpVtbl.*.RSSetViewports.?(command_list, 1, &viewport);
        command_list.lpVtbl.*.RSSetScissorRects.?(command_list, 1, &scissor_rect);

        // Result
        const encoder = try allocator.create(RenderPassEncoder);
        encoder.* = .{
            .command_list = command_list,
            .color_attachments = color_attachments,
            .depth_attachment = depth_attachment,
            .reference_tracker = cmd_encoder.reference_tracker,
            .state_tracker = &cmd_encoder.state_tracker,
            .vertex_buffer_views = std.mem.zeroes([limits.max_vertex_buffers]c.D3D12_VERTEX_BUFFER_VIEW),
        };
        return encoder;
    }

    pub fn deinit(encoder: *RenderPassEncoder) void {
        allocator.destroy(encoder);
    }

    pub fn draw(
        encoder: *RenderPassEncoder,
        vertex_count: u32,
        instance_count: u32,
        first_vertex: u32,
        first_instance: u32,
    ) !void {
        const command_list = encoder.command_list;

        encoder.applyVertexBuffers();

        command_list.lpVtbl.*.DrawInstanced.?(
            command_list,
            vertex_count,
            instance_count,
            first_vertex,
            first_instance,
        );
    }

    pub fn drawIndexed(
        encoder: *RenderPassEncoder,
        index_count: u32,
        instance_count: u32,
        first_index: u32,
        base_vertex: i32,
        first_instance: u32,
    ) !void {
        const command_list = encoder.command_list;

        encoder.applyVertexBuffers();

        command_list.lpVtbl.*.DrawIndexedInstanced.?(
            command_list,
            index_count,
            instance_count,
            first_index,
            base_vertex,
            first_instance,
        );
    }

    pub fn end(encoder: *RenderPassEncoder) !void {
        const command_list = encoder.command_list;

        for (encoder.color_attachments.slice()) |attach| {
            const view: *TextureView = @ptrCast(@alignCast(attach.view.?));

            if (attach.resolve_target) |resolve_target_raw| {
                const resolve_target: *TextureView = @ptrCast(@alignCast(resolve_target_raw));

                try encoder.reference_tracker.referenceTexture(resolve_target.texture);
                try encoder.state_tracker.transition(&view.texture.resource, c.D3D12_RESOURCE_STATE_RESOLVE_SOURCE);
                try encoder.state_tracker.transition(&resolve_target.texture.resource, c.D3D12_RESOURCE_STATE_RESOLVE_DEST);

                encoder.state_tracker.flush(command_list);

                // Format
                const resolve_d3d_resource = resolve_target.texture.resource.d3d_resource;
                const view_d3d_resource = view.texture.resource.d3d_resource;
                var d3d_desc: c.D3D12_RESOURCE_DESC = undefined;

                var format: c.DXGI_FORMAT = undefined;
                _ = resolve_d3d_resource.lpVtbl.*.GetDesc.?(resolve_d3d_resource, &d3d_desc);
                format = d3d_desc.Format;
                if (conv.dxgiFormatIsTypeless(format)) {
                    _ = view_d3d_resource.lpVtbl.*.GetDesc.?(view_d3d_resource, &d3d_desc);
                    format = d3d_desc.Format;
                    if (conv.dxgiFormatIsTypeless(format)) {
                        return error.NoTypedFormat;
                    }
                }

                command_list.lpVtbl.*.ResolveSubresource.?(
                    command_list,
                    resolve_target.texture.resource.d3d_resource,
                    resolve_target.base_subresource,
                    view.texture.resource.d3d_resource,
                    view.base_subresource,
                    format,
                );

                try encoder.state_tracker.transition(&resolve_target.texture.resource, resolve_target.texture.resource.read_state);
            }

            try encoder.state_tracker.transition(&view.texture.resource, view.texture.resource.read_state);
        }

        if (encoder.depth_attachment) |attach| {
            const view: *TextureView = @ptrCast(@alignCast(attach.view));

            try encoder.state_tracker.transition(&view.texture.resource, view.texture.resource.read_state);
        }
    }

    pub fn setBindGroup(
        encoder: *RenderPassEncoder,
        group_index: u32,
        group: *BindGroup,
        dynamic_offset_count: usize,
        dynamic_offsets: ?[*]const u32,
    ) !void {
        const command_list = encoder.command_list;

        try encoder.reference_tracker.referenceBindGroup(group);

        var parameter_index = encoder.group_parameter_indices[group_index];

        if (group.general_table) |table| {
            command_list.lpVtbl.*.SetGraphicsRootDescriptorTable.?(
                command_list,
                parameter_index,
                table,
            );
            parameter_index += 1;
        }

        if (group.sampler_table) |table| {
            command_list.lpVtbl.*.SetGraphicsRootDescriptorTable.?(
                command_list,
                parameter_index,
                table,
            );
            parameter_index += 1;
        }

        for (0..dynamic_offset_count) |i| {
            const dynamic_resource = group.dynamic_resources[i];
            const dynamic_offset = dynamic_offsets.?[i];

            switch (dynamic_resource.parameter_type) {
                c.D3D12_ROOT_PARAMETER_TYPE_CBV => command_list.lpVtbl.*.SetGraphicsRootConstantBufferView.?(
                    command_list,
                    parameter_index,
                    dynamic_resource.address + dynamic_offset,
                ),
                c.D3D12_ROOT_PARAMETER_TYPE_SRV => command_list.lpVtbl.*.SetGraphicsRootShaderResourceView.?(
                    command_list,
                    parameter_index,
                    dynamic_resource.address + dynamic_offset,
                ),
                c.D3D12_ROOT_PARAMETER_TYPE_UAV => command_list.lpVtbl.*.SetGraphicsRootUnorderedAccessView.?(
                    command_list,
                    parameter_index,
                    dynamic_resource.address + dynamic_offset,
                ),
                else => {},
            }

            parameter_index += 1;
        }
    }

    pub fn setIndexBuffer(
        encoder: *RenderPassEncoder,
        buffer: *Buffer,
        format: sysgpu.IndexFormat,
        offset: u64,
        size: u64,
    ) !void {
        const command_list = encoder.command_list;
        const d3d_resource = buffer.resource.d3d_resource;

        try encoder.reference_tracker.referenceBuffer(buffer);

        const d3d_size: u32 = @intCast(if (size == sysgpu.whole_size) buffer.size - offset else size);

        command_list.lpVtbl.*.IASetIndexBuffer.?(
            command_list,
            &c.D3D12_INDEX_BUFFER_VIEW{
                .BufferLocation = d3d_resource.lpVtbl.*.GetGPUVirtualAddress.?(d3d_resource) + offset,
                .SizeInBytes = d3d_size,
                .Format = conv.dxgiFormatForIndex(format),
            },
        );
    }

    pub fn setPipeline(encoder: *RenderPassEncoder, pipeline: *RenderPipeline) !void {
        const command_list = encoder.command_list;

        try encoder.reference_tracker.referenceRenderPipeline(pipeline);

        encoder.group_parameter_indices = pipeline.layout.group_parameter_indices.slice();
        encoder.vertex_strides = pipeline.vertex_strides.slice();

        command_list.lpVtbl.*.SetGraphicsRootSignature.?(
            command_list,
            pipeline.layout.root_signature,
        );

        command_list.lpVtbl.*.SetPipelineState.?(
            command_list,
            pipeline.d3d_pipeline,
        );

        command_list.lpVtbl.*.IASetPrimitiveTopology.?(
            command_list,
            pipeline.topology,
        );
    }

    pub fn setScissorRect(encoder: *RenderPassEncoder, x: u32, y: u32, width: u32, height: u32) !void {
        const command_list = encoder.command_list;

        const scissor_rect = c.D3D12_RECT{
            .left = @intCast(x),
            .top = @intCast(y),
            .right = @intCast(x + width),
            .bottom = @intCast(y + height),
        };

        command_list.lpVtbl.*.RSSetScissorRects.?(command_list, 1, &scissor_rect);
    }

    pub fn setVertexBuffer(encoder: *RenderPassEncoder, slot: u32, buffer: *Buffer, offset: u64, size: u64) !void {
        const d3d_resource = buffer.resource.d3d_resource;
        try encoder.reference_tracker.referenceBuffer(buffer);

        var view = &encoder.vertex_buffer_views[slot];
        view.BufferLocation = d3d_resource.lpVtbl.*.GetGPUVirtualAddress.?(d3d_resource) + offset;
        view.SizeInBytes = @intCast(size);
        // StrideInBytes deferred until draw()

        encoder.vertex_apply_count = @max(encoder.vertex_apply_count, slot + 1);
    }

    pub fn setViewport(
        encoder: *RenderPassEncoder,
        x: f32,
        y: f32,
        width: f32,
        height: f32,
        min_depth: f32,
        max_depth: f32,
    ) !void {
        const command_list = encoder.command_list;

        const viewport = c.D3D12_VIEWPORT{
            .TopLeftX = x,
            .TopLeftY = y,
            .Width = width,
            .Height = height,
            .MinDepth = min_depth,
            .MaxDepth = max_depth,
        };

        command_list.lpVtbl.*.RSSetViewports.?(command_list, 1, &viewport);
    }

    // Private
    fn applyVertexBuffers(encoder: *RenderPassEncoder) void {
        if (encoder.vertex_apply_count > 0) {
            const command_list = encoder.command_list;

            for (0..encoder.vertex_apply_count) |i| {
                var view = &encoder.vertex_buffer_views[i];
                view.StrideInBytes = encoder.vertex_strides[i];
            }

            command_list.lpVtbl.*.IASetVertexBuffers.?(
                command_list,
                0,
                encoder.vertex_apply_count,
                &encoder.vertex_buffer_views,
            );

            encoder.vertex_apply_count = 0;
        }
    }
};

pub const Queue = struct {
    manager: utils.Manager(Queue) = .{},
    device: *Device,
    d3d_command_queue: *c.ID3D12CommandQueue,
    fence: *c.ID3D12Fence,
    fence_value: u64 = 0,
    fence_event: c.HANDLE,
    command_encoder: ?*CommandEncoder = null,

    pub fn init(device: *Device) !Queue {
        const d3d_device = device.d3d_device;
        var hr: c.HRESULT = undefined;

        // Command Queue
        var d3d_command_queue: *c.ID3D12CommandQueue = undefined;
        hr = d3d_device.lpVtbl.*.CreateCommandQueue.?(
            d3d_device,
            &c.D3D12_COMMAND_QUEUE_DESC{
                .Type = c.D3D12_COMMAND_LIST_TYPE_DIRECT,
                .Priority = c.D3D12_COMMAND_QUEUE_PRIORITY_NORMAL,
                .Flags = c.D3D12_COMMAND_QUEUE_FLAG_NONE,
                .NodeMask = 0,
            },
            &c.IID_ID3D12CommandQueue,
            @ptrCast(&d3d_command_queue),
        );
        if (hr != c.S_OK) {
            return error.CreateCommandQueueFailed;
        }
        errdefer _ = d3d_command_queue.lpVtbl.*.Release.?(d3d_command_queue);

        // Fence
        var fence: *c.ID3D12Fence = undefined;
        hr = d3d_device.lpVtbl.*.CreateFence.?(
            d3d_device,
            0,
            c.D3D12_FENCE_FLAG_NONE,
            &c.IID_ID3D12Fence,
            @ptrCast(&fence),
        );
        if (hr != c.S_OK) {
            return error.CreateFenceFailed;
        }
        errdefer _ = fence.lpVtbl.*.Release.?(fence);

        // Fence Event
        const fence_event = c.CreateEventW(null, c.FALSE, c.FALSE, null);
        if (fence_event == null) {
            return error.CreateEventFailed;
        }
        errdefer _ = c.CloseHandle(fence_event);

        // Result
        return .{
            .device = device,
            .d3d_command_queue = d3d_command_queue,
            .fence = fence,
            .fence_event = fence_event,
        };
    }

    pub fn deinit(queue: *Queue) void {
        const d3d_command_queue = queue.d3d_command_queue;
        const fence = queue.fence;

        queue.waitUntil(queue.fence_value);

        if (queue.command_encoder) |command_encoder| command_encoder.manager.release();
        _ = d3d_command_queue.lpVtbl.*.Release.?(d3d_command_queue);
        _ = fence.lpVtbl.*.Release.?(fence);
        _ = c.CloseHandle(queue.fence_event);
    }

    pub fn submit(queue: *Queue, command_buffers: []const *CommandBuffer) !void {
        var command_manager = &queue.device.command_manager;
        const d3d_command_queue = queue.d3d_command_queue;

        var command_lists = try std.ArrayListUnmanaged(*c.ID3D12GraphicsCommandList).initCapacity(
            allocator,
            command_buffers.len + 1,
        );
        defer command_lists.deinit(allocator);

        queue.fence_value += 1;

        if (queue.command_encoder) |command_encoder| {
            const command_buffer = try command_encoder.finish(&.{});
            command_buffer.manager.reference(); // handled in main.zig
            defer command_buffer.manager.release();

            command_lists.appendAssumeCapacity(command_buffer.command_list);
            try command_buffer.reference_tracker.submit(queue);

            command_encoder.manager.release();
            queue.command_encoder = null;
        }

        for (command_buffers) |command_buffer| {
            command_lists.appendAssumeCapacity(command_buffer.command_list);
            try command_buffer.reference_tracker.submit(queue);
        }

        d3d_command_queue.lpVtbl.*.ExecuteCommandLists.?(
            d3d_command_queue,
            @intCast(command_lists.items.len),
            @ptrCast(command_lists.items.ptr),
        );

        for (command_lists.items) |command_list| {
            command_manager.destroyCommandList(command_list);
        }

        try queue.signal();
    }

    pub fn writeBuffer(queue: *Queue, buffer: *Buffer, offset: u64, data: [*]const u8, size: u64) !void {
        const encoder = try queue.getCommandEncoder();
        try encoder.writeBuffer(buffer, offset, data, size);
    }

    pub fn writeTexture(
        queue: *Queue,
        destination: *const sysgpu.ImageCopyTexture,
        data: [*]const u8,
        data_size: usize,
        data_layout: *const sysgpu.Texture.DataLayout,
        write_size: *const sysgpu.Extent3D,
    ) !void {
        const encoder = try queue.getCommandEncoder();
        try encoder.writeTexture(destination, data, data_size, data_layout, write_size);
    }

    // Internal
    pub fn signal(queue: *Queue) !void {
        const d3d_command_queue = queue.d3d_command_queue;
        var hr: c.HRESULT = undefined;

        hr = d3d_command_queue.lpVtbl.*.Signal.?(
            d3d_command_queue,
            queue.fence,
            queue.fence_value,
        );
        if (hr != c.S_OK) {
            return error.SignalFailed;
        }
    }

    pub fn waitUntil(queue: *Queue, fence_value: u64) void {
        const fence = queue.fence;
        const fence_event = queue.fence_event;
        var hr: c.HRESULT = undefined;

        const completed_value = fence.lpVtbl.*.GetCompletedValue.?(fence);
        if (completed_value >= fence_value)
            return;

        hr = fence.lpVtbl.*.SetEventOnCompletion.?(
            fence,
            fence_value,
            fence_event,
        );
        std.debug.assert(hr == c.S_OK);

        const result = c.WaitForSingleObject(fence_event, c.INFINITE);
        std.debug.assert(result == c.WAIT_OBJECT_0);
    }

    // Private
    fn getCommandEncoder(queue: *Queue) !*CommandEncoder {
        if (queue.command_encoder) |command_encoder| return command_encoder;

        const command_encoder = try CommandEncoder.init(queue.device, &.{});
        queue.command_encoder = command_encoder;
        return command_encoder;
    }
};<|MERGE_RESOLUTION|>--- conflicted
+++ resolved
@@ -91,19 +91,8 @@
                 &c.IID_IDXGIFactory4,
                 @ptrCast(&dxgi_factory));
             if (hr == c.S_OK) {
-<<<<<<< HEAD
                 log.info("note: D3D12 debug layers disabled (couldn't enable, error: {x}), see https://machengine.org/about/faq/#how-to-enable-direct3d-debug-layers",
                     .{@as(u32, @bitCast(hr_prev))});
-=======
-                std.debug.print(
-                    \\Failed to enable debug layer ({x}):
-                         \\ For Windows 10, to create a device that supports the debug layer, enable the "Graphics Tools" optional
-                         \\ feature. On Windows 10 22H2, go to the Settings panel, under System. On older versions of Windows 10,
-                         \\ go to the Settings panel, under Apps > Apps & features. Go to Optional Features > Add a feature, and
-                         \\ then look for "Graphics Tools"
-                         \\                    
-                    , .{@as(u32, @bitCast(hr_prev))});
->>>>>>> e0f786b5
             } else {
                 return error.CreateDXGIFactoryFailed;
             }
