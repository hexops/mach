const std = @import("std");
const builtin = @import("builtin");
const build_options = @import("build-options");

const mach = @import("main.zig");
const gpu = mach.gpu;
const log = std.log.scoped(.mach);
const gamemode_log = std.log.scoped(.gamemode);

pub const sysgpu = @import("../main.zig").sysgpu;
pub const sysjs = @import("mach-sysjs");
pub const Timer = @import("core/Timer.zig");
const Frequency = @import("core/Frequency.zig");

const Platform = switch (build_options.core_platform) {
    .x11 => @import("core/X11.zig"),
    .wayland => @import("core/Wayland.zig"),
    .web => @panic("TODO: revive wasm backend"),
    .win32 => @import("core/win32.zig"),
<<<<<<< HEAD
    .null => @import("core/Null.zig"),
=======
>>>>>>> 1098ad9f
};

pub const name = .mach_core;

pub const Mod = mach.Mod(@This());

pub const systems = .{
    .init = .{ .handler = init, .description = 
    \\ Send this once you've configured any options you want on e.g. the core.state().main_window
    },

    .present_frame = .{ .handler = presentFrame, .description = 
    \\ Send this when rendering has finished and the swapchain should be presented.
    },

    .exit = .{ .handler = exit, .description = 
    \\ Send this when you would like to exit the application.
    \\
    \\ When the next .present_frame occurs, then .app.deinit will be sent giving your app a chance
    \\ to deinitialize itself and .app.tick will no longer be sent. Once your app is done with
    \\ deinitialization, you should send the final .mach_core.deinit event which will cause the
    \\ application to finish.
    },

    .deinit = .{ .handler = deinit, .description = 
    \\ Send this once your app is fully deinitialized and ready to exit for good.
    },
};

pub const components = .{
    .title = .{ .type = [:0]u8, .description = 
    \\ Window title slice. Can be set with a format string and arguments via:
    \\
    \\ ```
    \\ try core.state().printTitle(core_mod.state().main_window, "Hello, {s}!", .{"Mach"});
    \\ ```
    \\
    \\ If setting this component yourself, ensure the buffer is allocated using core.state().allocator
    \\ as it will be freed for you as part of the .deinit event.
    },

    .framebuffer_format = .{ .type = gpu.Texture.Format, .description = 
    \\ The texture format of the framebuffer
    },

    .framebuffer_width = .{ .type = u32, .description = 
    \\ The width of the framebuffer in texels
    },

    .framebuffer_height = .{ .type = u32, .description = 
    \\ The height of the framebuffer in texels
    },

    .width = .{ .type = u32, .description = 
    \\ The width of the window in virtual pixels
    },

    .height = .{ .type = u32, .description = 
    \\ The height of the window in virtual pixels
    },

    .fullscreen = .{ .type = bool, .description = 
    \\ Whether the window should be fullscreen (only respected at .start time)
    },
};

allocator: std.mem.Allocator,
main_window: mach.EntityID,
platform: Platform,
title: [256:0]u8 = undefined,
should_close: bool = false,
linux_gamemode: ?bool = null,
frame: Frequency,

// Might be accessed by Platform backend
input: Frequency,
swap_chain_update: std.Thread.ResetEvent = .{},

// GPU
instance: *gpu.Instance,
adapter: *gpu.Adapter,
device: *gpu.Device,
queue: *gpu.Queue,
surface: *gpu.Surface,
swap_chain: *gpu.SwapChain,
descriptor: gpu.SwapChain.Descriptor,

pub const EventIterator = struct {
    platform: Platform.EventIterator,

    pub inline fn next(iter: *EventIterator) ?Event {
        return iter.platform.next();
    }
};

pub const InitOptions = struct {
    allocator: std.mem.Allocator,
    is_app: bool = false,
    headless: bool = false,
    display_mode: DisplayMode = .windowed,
    border: bool = true,
    title: [:0]const u8 = "Mach core",
    size: Size = .{ .width = 1920 / 2, .height = 1080 / 2 },
    power_preference: gpu.PowerPreference = .undefined,
    required_features: ?[]const gpu.FeatureName = null,
    required_limits: ?gpu.Limits = null,
    swap_chain_usage: gpu.Texture.UsageFlags = .{
        .render_attachment = true,
    },
};

fn init(core: *Mod, entities: *mach.Entities.Mod, options: InitOptions) !void {
    // TODO: fix all leaks and use options.allocator
    try mach.sysgpu.Impl.init(std.heap.c_allocator, .{});

    const state = core.state();

    state.allocator = options.allocator;
    state.main_window = try entities.new();
    try core.set(state.main_window, .fullscreen, false);
    try core.set(state.main_window, .width, 1920 / 2);
    try core.set(state.main_window, .height, 1080 / 2);

    // Copy window title into owned buffer.
    if (options.title.len < state.title.len) {
        @memcpy(state.title[0..options.title.len], options.title);
        state.title[options.title.len] = 0;
    }

    try Platform.init(&state.platform, options);

    state.instance = gpu.createInstance(null) orelse {
        log.err("failed to create GPU instance", .{});
        std.process.exit(1);
    };
    state.surface = state.instance.createSurface(&state.platform.surface_descriptor);

    var response: RequestAdapterResponse = undefined;
    state.instance.requestAdapter(&gpu.RequestAdapterOptions{
        .compatible_surface = state.surface,
        .power_preference = options.power_preference,
        .force_fallback_adapter = .false,
    }, &response, requestAdapterCallback);
    if (response.status != .success) {
        log.err("failed to create GPU adapter: {?s}", .{response.message});
        log.info("-> maybe try MACH_GPU_BACKEND=opengl ?", .{});
        std.process.exit(1);
    }

    // Print which adapter we are going to use.
    var props = std.mem.zeroes(gpu.Adapter.Properties);
    response.adapter.?.getProperties(&props);
    if (props.backend_type == .null) {
        log.err("no backend found for {s} adapter", .{props.adapter_type.name()});
        std.process.exit(1);
    }
    log.info("found {s} backend on {s} adapter: {s}, {s}\n", .{
        props.backend_type.name(),
        props.adapter_type.name(),
        props.name,
        props.driver_description,
    });

    state.adapter = response.adapter.?;

    // Create a device with default limits/features.
    state.device = response.adapter.?.createDevice(&.{
        .required_features_count = if (options.required_features) |v| @as(u32, @intCast(v.len)) else 0,
        .required_features = if (options.required_features) |v| @as(?[*]const gpu.FeatureName, v.ptr) else null,
        .required_limits = if (options.required_limits) |limits| @as(?*const gpu.RequiredLimits, &gpu.RequiredLimits{
            .limits = limits,
        }) else null,
        .device_lost_callback = &deviceLostCallback,
        .device_lost_userdata = null,
    }) orelse {
        log.err("failed to create GPU device\n", .{});
        std.process.exit(1);
    };
    state.device.setUncapturedErrorCallback({}, printUnhandledErrorCallback);
    state.queue = state.device.getQueue();

    state.descriptor = gpu.SwapChain.Descriptor{
        .label = "main swap chain",
        .usage = options.swap_chain_usage,
        .format = .bgra8_unorm,
        .width = @intCast(state.platform.size.width),
        .height = @intCast(state.platform.size.height),
        .present_mode = .mailbox,
    };
    state.swap_chain = state.device.createSwapChain(state.surface, &state.descriptor);

    // TODO(important): update this information upon framebuffer resize events
    try core.set(state.main_window, .framebuffer_format, state.descriptor.format);
    try core.set(state.main_window, .framebuffer_width, state.descriptor.width);
    try core.set(state.main_window, .framebuffer_height, state.descriptor.height);
    try core.set(state.main_window, .width, state.platform.size.width);
    try core.set(state.main_window, .height, state.platform.size.height);

    if (builtin.os.tag == .linux and !options.is_app and
        state.linux_gamemode == null and try wantGamemode(options.allocator))
        state.linux_gamemode = initLinuxGamemode();

    state.frame = .{ .target = 0 };
    state.input = .{ .target = 1 };
    try state.frame.start();
    try state.input.start();
}

pub inline fn deinit(entities: *mach.Entities.Mod, core: *Mod) !void {
    const state = core.state();

    var q = try entities.query(.{
        .titles = Mod.read(.title),
    });
    while (q.next()) |v| {
        for (v.titles) |title| {
            state.allocator.free(title);
        }
    }

    if (builtin.os.tag == .linux and
        state.linux_gamemode != null and
        state.linux_gamemode.?)
    {
        deinitLinuxGamemode();
    }
<<<<<<< HEAD

=======
    
>>>>>>> 1098ad9f
    state.platform.deinit();
    state.swap_chain.release();
    state.queue.release();
    state.device.release();
    state.surface.release();
    state.adapter.release();
    state.instance.release();
}

pub const Event = union(enum) {
    key_press: KeyEvent,
    key_repeat: KeyEvent,
    key_release: KeyEvent,
    char_input: struct {
        codepoint: u21,
    },
    mouse_motion: struct {
        pos: Position,
    },
    mouse_press: MouseButtonEvent,
    mouse_release: MouseButtonEvent,
    mouse_scroll: struct {
        xoffset: f32,
        yoffset: f32,
    },
    joystick_connected: Joystick,
    joystick_disconnected: Joystick,
    framebuffer_resize: Size,
    focus_gained,
    focus_lost,
    close,
};

pub const KeyEvent = struct {
    key: Key,
    mods: KeyMods,
};

pub const MouseButtonEvent = struct {
    button: MouseButton,
    pos: Position,
    mods: KeyMods,
};

pub const MouseButton = enum {
    left,
    right,
    middle,
    four,
    five,
    six,
    seven,
    eight,

    pub const max = MouseButton.eight;
};

pub const Key = enum {
    a,
    b,
    c,
    d,
    e,
    f,
    g,
    h,
    i,
    j,
    k,
    l,
    m,
    n,
    o,
    p,
    q,
    r,
    s,
    t,
    u,
    v,
    w,
    x,
    y,
    z,

    zero,
    one,
    two,
    three,
    four,
    five,
    six,
    seven,
    eight,
    nine,

    f1,
    f2,
    f3,
    f4,
    f5,
    f6,
    f7,
    f8,
    f9,
    f10,
    f11,
    f12,
    f13,
    f14,
    f15,
    f16,
    f17,
    f18,
    f19,
    f20,
    f21,
    f22,
    f23,
    f24,
    f25,

    kp_divide,
    kp_multiply,
    kp_subtract,
    kp_add,
    kp_0,
    kp_1,
    kp_2,
    kp_3,
    kp_4,
    kp_5,
    kp_6,
    kp_7,
    kp_8,
    kp_9,
    kp_decimal,
    kp_equal,
    kp_enter,

    enter,
    escape,
    tab,
    left_shift,
    right_shift,
    left_control,
    right_control,
    left_alt,
    right_alt,
    left_super,
    right_super,
    menu,
    num_lock,
    caps_lock,
    print,
    scroll_lock,
    pause,
    delete,
    home,
    end,
    page_up,
    page_down,
    insert,
    left,
    right,
    up,
    down,
    backspace,
    space,
    minus,
    equal,
    left_bracket,
    right_bracket,
    backslash,
    semicolon,
    apostrophe,
    comma,
    period,
    slash,
    grave,

    unknown,

    pub const max = Key.unknown;
};

pub const KeyMods = packed struct(u8) {
    shift: bool,
    control: bool,
    alt: bool,
    super: bool,
    caps_lock: bool,
    num_lock: bool,
    _padding: u2 = 0,
};

pub const Joystick = enum(u8) {
    zero,
};

pub inline fn pollEvents(core: *@This()) EventIterator {
    return .{ .platform = core.platform.pollEvents() };
}

/// Sets the window title. The string must be owned by Core, and will not be copied or freed. It is
/// advised to use the `core.title` buffer for this purpose, e.g.:
///
/// ```
/// const title = try std.fmt.bufPrintZ(&core.title, "Hello, world!", .{});
/// core.setTitle(title);
/// ```
pub inline fn setTitle(core: *@This(), value: [:0]const u8) void {
    return core.platform.setTitle(value);
}

pub const DisplayMode = enum {
    /// Windowed mode.
    windowed,

    /// Fullscreen mode, using this option may change the display's video mode.
    fullscreen,

    /// Borderless fullscreen window.
    ///
    /// Beware that true .fullscreen is also a hint to the OS that is used in various contexts, e.g.
    ///
    /// * macOS: Moving to a virtual space dedicated to fullscreen windows as the user expects
    /// * macOS: .borderless windows cannot prevent the system menu bar from being displayed
    ///
    /// Always allow users to choose their preferred display mode.
    borderless,
};

/// Set the window mode
pub inline fn setDisplayMode(core: *@This(), mode: DisplayMode) void {
    return core.platform.setDisplayMode(mode);
}

/// Returns the window mode
pub inline fn displayMode(core: *@This()) DisplayMode {
    return core.platform.display_mode;
}

pub inline fn setBorder(core: *@This(), value: bool) void {
    return core.platform.setBorder(value);
}

pub inline fn border(core: *@This()) bool {
    return core.platform.border;
}

pub inline fn setHeadless(core: *@This(), value: bool) void {
    return core.platform.setHeadless(value);
}

pub inline fn headless(core: *@This()) bool {
    return core.platform.headless;
}

pub const VSyncMode = enum {
    /// Potential screen tearing.
    /// No synchronization with monitor, render frames as fast as possible.
    ///
    /// Not available on WASM, fallback to double
    none,

    /// No tearing, synchronizes rendering with monitor refresh rate, rendering frames when ready.
    ///
    /// Tries to stay one frame ahead of the monitor, so when it's ready for the next frame it is
    /// already prepared.
    double,

    /// No tearing, synchronizes rendering with monitor refresh rate, rendering frames when ready.
    ///
    /// Tries to stay two frames ahead of the monitor, so when it's ready for the next frame it is
    /// already prepared.
    ///
    /// Not available on WASM, fallback to double
    triple,
};

/// Set refresh rate synchronization mode. Default `.triple`
///
/// Calling this function also implicitly calls setFrameRateLimit for you:
/// ```
/// .none   => setFrameRateLimit(0) // unlimited
/// .double => setFrameRateLimit(0) // unlimited
/// .triple => setFrameRateLimit(2 * max_monitor_refresh_rate)
/// ```
pub inline fn setVSync(core: *@This(), mode: VSyncMode) void {
    return core.platform.setVSync(mode);
}

/// Returns refresh rate synchronization mode.
pub inline fn vsync(core: *@This()) VSyncMode {
    return core.platform.vsync_mode;
}

/// Sets the frame rate limit. Default 0 (unlimited)
///
/// This is applied *in addition* to the vsync mode.
pub inline fn setFrameRateLimit(core: *@This(), limit: u32) void {
    core.frame.target = limit;
}

/// Returns the frame rate limit, or zero if unlimited.
pub inline fn frameRateLimit(core: *@This()) u32 {
    return core.frame.target;
}

pub const Size = struct {
    width: u32,
    height: u32,

    pub inline fn eql(a: Size, b: Size) bool {
        return a.width == b.width and a.height == b.height;
    }
};

/// Set the window size, in subpixel units.
pub inline fn setSize(core: *@This(), value: Size) void {
    return core.platform.setSize(value);
}

/// Returns the window size, in subpixel units.
pub inline fn size(core: *@This()) Size {
    return core.platform.size;
}

pub const CursorMode = enum {
    /// Makes the cursor visible and behaving normally.
    normal,

    /// Makes the cursor invisible when it is over the content area of the window but does not
    /// restrict it from leaving.
    hidden,

    /// Hides and grabs the cursor, providing virtual and unlimited cursor movement. This is useful
    /// for implementing for example 3D camera controls.
    disabled,
};

pub const CursorShape = enum {
    arrow,
    ibeam,
    crosshair,
    pointing_hand,
    resize_ew,
    resize_ns,
    resize_nwse,
    resize_nesw,
    resize_all,
    not_allowed,
};

pub inline fn setCursorMode(core: *@This(), mode: CursorMode) void {
    return core.platform.setCursorMode(mode);
}

pub inline fn cursorMode(core: *@This()) CursorMode {
    return core.platform.cursorMode();
}

pub inline fn setCursorShape(core: *@This(), cursor: CursorShape) void {
    return core.platform.setCursorShape(cursor);
}

pub inline fn cursorShape(core: *@This()) CursorShape {
    return core.platform.cursorShape();
}

// TODO(feature): add joystick/gamepad support https://github.com/hexops/mach/issues/884

// /// Checks if the given joystick is still connected.
// pub inline fn joystickPresent(joystick: Joystick) bool {
//     return internal.joystickPresent(joystick);
// }

// /// Retreives the name of the joystick.
// /// Returns `null` if the joystick isnt connected.
// pub inline fn joystickName(joystick: Joystick) ?[:0]const u8 {
//     return internal.joystickName(joystick);
// }

// /// Retrieves the state of the buttons of the given joystick.
// /// A value of `true` indicates the button is pressed, `false` the button is released.
// /// No remapping is done, so the order of these buttons are joystick-dependent and should be
// /// consistent across platforms.
// ///
// /// Returns `null` if the joystick isnt connected.
// ///
// /// Note: For WebAssembly, the remapping is done directly by the web browser, so on that platform
// /// the order of these buttons might be different than on others.
// pub inline fn joystickButtons(joystick: Joystick) ?[]const bool {
//     return internal.joystickButtons(joystick);
// }

// /// Retreives the state of the axes of the given joystick.
// /// The values are always from -1 to 1.
// /// No remapping is done, so the order of these axes are joytstick-dependent and should be
// /// consistent acrsoss platforms.
// ///
// /// Returns `null` if the joystick isnt connected.
// ///
// /// Note: For WebAssembly, the remapping is done directly by the web browser, so on that platform
// /// the order of these axes might be different than on others.
// pub inline fn joystickAxes(joystick: Joystick) ?[]const f32 {
//     return internal.joystickAxes(joystick);
// }

pub inline fn keyPressed(core: *@This(), key: Key) bool {
    return core.platform.keyPressed(key);
}

pub inline fn keyReleased(core: *@This(), key: Key) bool {
    return core.platform.keyReleased(key);
}

pub inline fn mousePressed(core: *@This(), button: MouseButton) bool {
    return core.platform.mousePressed(button);
}

pub inline fn mouseReleased(core: *@This(), button: MouseButton) bool {
    return core.platform.mouseReleased(button);
}

pub const Position = struct {
    x: f64,
    y: f64,
};

pub inline fn mousePosition(core: *@This()) Position {
    return core.platform.mousePosition();
}

/// Sets the minimum target frequency of the input handling thread.
///
/// Input handling (the main thread) runs at a variable frequency. The thread blocks until there are
/// input events available, or until it needs to unblock in order to achieve the minimum target
/// frequency which is your collaboration point of opportunity with the main thread.
///
/// For example, by default (`setInputFrequency(1)`) mach-core will aim to invoke `updateMainThread`
/// at least once per second (but potentially much more, e.g. once per every mouse movement or
/// keyboard button press.) If you were to increase the input frequency to say 60hz e.g.
/// `setInputFrequency(60)` then mach-core will aim to invoke your `updateMainThread` 60 times per
/// second.
///
/// An input frequency of zero implies unlimited, in which case the main thread will busy-wait.
///
/// # Multithreaded mach-core behavior
///
/// On some platforms, mach-core is able to handle input and rendering independently for
/// improved performance and responsiveness.
///
/// | Platform | Threading       |
/// |----------|-----------------|
/// | Desktop  | Multi threaded  |
/// | Browser  | Single threaded |
/// | Mobile   | TBD             |
///
/// On single-threaded platforms, `update` and the (optional) `updateMainThread` callback are
/// invoked in sequence, one after the other, on the same thread.
///
/// On multi-threaded platforms, `init` and `deinit` are called on the main thread, while `update`
/// is called on a separate rendering thread. The (optional) `updateMainThread` callback can be
/// used in cases where you must run a function on the main OS thread (such as to open a native
/// file dialog on macOS, since many system GUI APIs must be run on the main OS thread.) It is
/// advised you do not use this callback to run any code except when absolutely neccessary, as
/// it is in direct contention with input handling.
///
/// APIs which are not accessible from a specific thread are declared as such, otherwise can be
/// called from any thread as they are internally synchronized.
pub inline fn setInputFrequency(core: *@This(), input_frequency: u32) void {
    core.input.target = input_frequency;
}

/// Returns the input frequency, or zero if unlimited (busy-waiting mode)
pub inline fn inputFrequency(core: *@This()) u32 {
    return core.input.target;
}

/// Returns the actual number of frames rendered (`update` calls that returned) in the last second.
///
/// This is updated once per second.
pub inline fn frameRate(core: *@This()) u32 {
    return core.frame.rate;
}

/// Returns the actual number of input thread iterations in the last second. See setInputFrequency
/// for what this means.
///
/// This is updated once per second.
pub inline fn inputRate(core: *@This()) u32 {
    return core.input.rate;
}

/// Returns the underlying native NSWindow pointer
///
/// May only be called on macOS.
pub fn nativeWindowCocoa(core: *@This()) *anyopaque {
    return core.platform.nativeWindowCocoa();
}

/// Returns the underlying native Windows' HWND pointer
///
/// May only be called on Windows.
pub fn nativeWindowWin32(core: *@This()) std.os.windows.HWND {
    return core.platform.nativeWindowWin32();
}

fn presentFrame(core: *Mod, entities: *mach.Entities.Mod) !void {
    const state: *@This() = core.state();

    // Update windows title
    var num_windows: usize = 0;
    var q = try entities.query(.{
        .ids = mach.Entities.Mod.read(.id),
        .titles = Mod.read(.title),
    });
    while (q.next()) |v| {
        for (v.ids, v.titles) |_, title| {
            num_windows += 1;
            state.platform.setTitle(title);
        }
    }
    if (num_windows > 1) @panic("mach: Core currently only supports a single window");

    _ = try state.platform.update();
    state.swap_chain.present();

    // Update swapchain for the next frame
    if (state.swap_chain_update.isSet()) blk: {
        state.swap_chain_update.reset();

        switch (state.platform.vsync_mode) {
            .triple => state.frame.target = 2 * state.platform.refresh_rate,
            else => state.frame.target = 0,
        }

        if (state.platform.size.width == 0 or state.platform.size.height == 0) break :blk;

        state.descriptor.present_mode = switch (state.platform.vsync_mode) {
            .none => .immediate,
            .double => .fifo,
            .triple => .mailbox,
        };
        state.descriptor.width = @intCast(state.platform.size.width);
        state.descriptor.height = @intCast(state.platform.size.height);
        state.swap_chain.release();
        state.swap_chain = state.device.createSwapChain(state.surface, &state.descriptor);
    }

    // TODO(important): update this information in response to resize events rather than
    // after frame submission
    try core.set(state.main_window, .framebuffer_format, state.descriptor.format);
    try core.set(state.main_window, .framebuffer_width, state.descriptor.width);
    try core.set(state.main_window, .framebuffer_height, state.descriptor.height);
    try core.set(state.main_window, .width, state.platform.size.width);
    try core.set(state.main_window, .height, state.platform.size.height);

    state.frame.tick();
}

/// Prints into the window title buffer using a format string and arguments. e.g.
///
/// ```
/// try core.state().printTitle(core_mod, core_mod.state().main_window, "Hello, {s}!", .{"Mach"});
/// ```
pub fn printTitle(
    core: *@This(),
    window_id: mach.EntityID,
    comptime fmt: []const u8,
    args: anytype,
) !void {
    _ = core;
    _ = window_id;
    _ = fmt;
    _ = args;
    // TODO: NO OP
    // // Free any previous window title slice
    // if (core.get(window_id, .title)) |slice| core.state().allocator.free(slice);

    // // Allocate and assign a new window title slice.
    // const slice = try std.fmt.allocPrintZ(core.state().allocator, fmt, args);
    // try core.set(window_id, .title, slice);
}

fn exit(core: *Mod) void {
    core.state().should_close = true;
}

pub const RequestAdapterResponse = struct {
    status: gpu.RequestAdapterStatus,
    adapter: ?*gpu.Adapter,
    message: ?[*:0]const u8,
};

pub inline fn requestAdapterCallback(
    context: *RequestAdapterResponse,
    status: gpu.RequestAdapterStatus,
    adapter: ?*gpu.Adapter,
    message: ?[*:0]const u8,
) void {
    context.* = RequestAdapterResponse{
        .status = status,
        .adapter = adapter,
        .message = message,
    };
}

// TODO(important): expose device loss to users, this can happen especially in the web and on mobile
// devices. Users will need to re-upload all assets to the GPU in this event.
fn deviceLostCallback(reason: gpu.Device.LostReason, msg: [*:0]const u8, userdata: ?*anyopaque) callconv(.C) void {
    _ = userdata;
    _ = reason;
    log.err("mach: device lost: {s}", .{msg});
    @panic("mach: device lost");
}

pub inline fn printUnhandledErrorCallback(_: void, ty: gpu.ErrorType, message: [*:0]const u8) void {
    switch (ty) {
        .validation => std.log.err("gpu: validation error: {s}\n", .{message}),
        .out_of_memory => std.log.err("gpu: out of memory: {s}\n", .{message}),
        .device_lost => std.log.err("gpu: device lost: {s}\n", .{message}),
        .unknown => std.log.err("gpu: unknown error: {s}\n", .{message}),
        else => unreachable,
    }
    std.process.exit(1);
}

/// Check if gamemode should be activated
pub fn wantGamemode(allocator: std.mem.Allocator) error{ OutOfMemory, InvalidWtf8 }!bool {
    const use_gamemode = std.process.getEnvVarOwned(
        allocator,
        "MACH_USE_GAMEMODE",
    ) catch |err| switch (err) {
        error.EnvironmentVariableNotFound => return true,
        else => |e| return e,
    };
    defer allocator.free(use_gamemode);

    return !(std.ascii.eqlIgnoreCase(use_gamemode, "off") or std.ascii.eqlIgnoreCase(use_gamemode, "false"));
}

pub fn initLinuxGamemode() bool {
    mach.gamemode.start();
    if (!mach.gamemode.isActive()) return false;
    gamemode_log.info("gamemode: activated", .{});
    return true;
}

pub fn deinitLinuxGamemode() void {
    mach.gamemode.stop();
    gamemode_log.info("gamemode: deactivated", .{});
}

// Verifies that a platform implementation exposes the expected function declarations.
comptime {
    // Core
    assertHasField(Platform, "surface_descriptor");

    assertHasDecl(Platform, "init");
    assertHasDecl(Platform, "deinit");
    assertHasDecl(Platform, "pollEvents");

    assertHasDecl(Platform, "setTitle");

    assertHasDecl(Platform, "setDisplayMode");
    assertHasField(Platform, "display_mode");

    assertHasDecl(Platform, "setBorder");
    assertHasField(Platform, "border");

    assertHasDecl(Platform, "setHeadless");
    assertHasField(Platform, "headless");

    assertHasDecl(Platform, "setVSync");
    assertHasField(Platform, "vsync_mode");

    assertHasDecl(Platform, "setSize");
    assertHasField(Platform, "size");

    assertHasDecl(Platform, "setCursorMode");
    assertHasField(Platform, "cursor_mode");

    assertHasDecl(Platform, "setCursorShape");
    assertHasField(Platform, "cursor_shape");

    assertHasDecl(Platform, "joystickPresent");
    assertHasDecl(Platform, "joystickName");
    assertHasDecl(Platform, "joystickButtons");
    assertHasDecl(Platform, "joystickAxes");

    assertHasDecl(Platform, "keyPressed");
    assertHasDecl(Platform, "keyReleased");
    assertHasDecl(Platform, "mousePressed");
    assertHasDecl(Platform, "mouseReleased");
    assertHasDecl(Platform, "mousePosition");

    // Timer
    assertHasDecl(@This().Timer, "start");
    assertHasDecl(@This().Timer, "read");
    assertHasDecl(@This().Timer, "reset");
    assertHasDecl(@This().Timer, "lap");
}

fn assertHasDecl(comptime T: anytype, comptime decl_name: []const u8) void {
    if (!@hasDecl(T, decl_name)) @compileError(@typeName(T) ++ " missing declaration: " ++ decl_name);
}

fn assertHasField(comptime T: anytype, comptime field_name: []const u8) void {
    if (!@hasField(T, field_name)) @compileError(@typeName(T) ++ " missing field: " ++ field_name);
}

test {
    @import("std").testing.refAllDecls(Timer);
    @import("std").testing.refAllDecls(Frequency);
    @import("std").testing.refAllDecls(Platform);

    @import("std").testing.refAllDeclsRecursive(InitOptions);
    @import("std").testing.refAllDeclsRecursive(EventIterator);
    @import("std").testing.refAllDeclsRecursive(VSyncMode);
    @import("std").testing.refAllDeclsRecursive(Size);
    @import("std").testing.refAllDeclsRecursive(Position);
    @import("std").testing.refAllDeclsRecursive(Event);
    @import("std").testing.refAllDeclsRecursive(KeyEvent);
    @import("std").testing.refAllDeclsRecursive(MouseButtonEvent);
    @import("std").testing.refAllDeclsRecursive(MouseButton);
    @import("std").testing.refAllDeclsRecursive(Key);
    @import("std").testing.refAllDeclsRecursive(KeyMods);
    @import("std").testing.refAllDeclsRecursive(DisplayMode);
    @import("std").testing.refAllDeclsRecursive(CursorMode);
    @import("std").testing.refAllDeclsRecursive(CursorShape);
    @import("std").testing.refAllDeclsRecursive(Joystick);
}<|MERGE_RESOLUTION|>--- conflicted
+++ resolved
@@ -17,10 +17,7 @@
     .wayland => @import("core/Wayland.zig"),
     .web => @panic("TODO: revive wasm backend"),
     .win32 => @import("core/win32.zig"),
-<<<<<<< HEAD
     .null => @import("core/Null.zig"),
-=======
->>>>>>> 1098ad9f
 };
 
 pub const name = .mach_core;
@@ -247,11 +244,7 @@
     {
         deinitLinuxGamemode();
     }
-<<<<<<< HEAD
-
-=======
     
->>>>>>> 1098ad9f
     state.platform.deinit();
     state.swap_chain.release();
     state.queue.release();
